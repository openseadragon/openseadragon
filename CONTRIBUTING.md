### Contributing

OpenSeadragon is truly a community project; we welcome your involvement!

When contributing, please attempt to match the code style already in the codebase.
However, we are in the process of changing our code style (see issue [#456](https://github.com/openseadragon/openseadragon/issues/456)), so avoid spaces inside parentheses and square brackets. Note that we use four spaces per indentation stop. For easier setup you can also install [EditorConfig](https://editorconfig.org/) if your IDE is supported. For more thoughts on code style, see [idiomatic.js](https://github.com/rwldrn/idiomatic.js/).

When fixing bugs and adding features, when appropriate please also:

* Update related doc comments (we use [JSDoc 3](https://jsdoc.app/))
* Add/update related unit tests

If you're new to the project, check out our [good first issues](https://github.com/openseadragon/openseadragon/issues?labels=good+first+issue&page=1&state=open) for some places to dip your toe in the water.

If you're new to open source in general, check out [GitHub's open source intro guide](https://guides.github.com/activities/contributing-to-open-source/).

### First Time Setup

All command-line operations for building and testing OpenSeadragon are scripted using [Grunt](https://gruntjs.com/) which is based on [Node.js](https://nodejs.org/). To get set up:

1. Install Node, if you haven't already (available at the link above)
2. Install the Grunt command line runner (if you haven't already); on the command line, run `npm install -g grunt-cli`
3. Clone the openseadragon repository
4. On the command line, go in to the openseadragon folder
5. Run `npm install`

You're set, all development dependencies should have been installed and the project built...
continue reading for build and test instructions.

### Project Structure

The OpenSeadragon codebase is organized as follows:

- `src/` - Source code for the core library
- `build/` - Output directory for builds (not checked into git)
- `test/` - Test files and demos
- `doc/` - API documentation
- `images/` - Images used by the demos and examples

Understanding this structure will help you locate the appropriate files for your contributions.

### Building from Source

To build, just run (on the command line, in the openseadragon folder):

  - `grunt`

If you want Grunt to watch your source files and rebuild every time you change one, use:

   - `grunt watch`

To have it watch your source files and also run a server for you to test in:

   - `grunt dev`

The built files appear in the `build` folder.

### Testing

Our tests are based on [QUnit](https://qunitjs.com/) and [Puppeteer](https://github.com/GoogleChrome/puppeteer); they're both installed when you run `npm install`. 

You can run tests using either Grunt or npm commands:

| Task | Grunt Command | npm Command |
|------|--------------|-------------|
| Run all tests | `grunt test` | `npm run test` |
| Test specific module | `grunt test --module="navigator"` | `npm run test -- --module="navigator"` |
| Interactive testing | `grunt connect watch` | `npm run dev` |

For interactive testing:
1. Run `grunt connect watch` (or `npm run dev`)
2. Open `http://localhost:8000/test/test.html` in your browser
3. For a basic demo, visit `http://localhost:8000/test/demo/basic.html`

You can also get a report of the tests' code coverage:
- `grunt coverage`

The report shows up at `coverage/html/index.html` viewable in a browser.

### Installing from forked Github repo/branch

This project is now compatible with direct installation of forked Github repos/branches via npm/yarn (possible because of the new [prepare](https://docs.npmjs.com/misc/scripts) command).  This enables quick testing of a bugfix or feature addition via a forked repo.  In order to do this:

<<<<<<< HEAD
1. Install the Grunt command line runner (if you haven't already); on the command line, run `npm install -g grunt-cli` (or `yarn global add grunt-cli`)
2. Remove any currently installed openseadragon package via `npm uninstall openseadragon` or `yarn remove openseadragon`
3. Add the specific forked repo/branch by running `npm install git://github.com/username/openseadragon.git#branch-name` or `yarn add git://github.com/username/openseadragon.git#branch-name`. Make sure to replace username and branch-name with proper targets.
=======
To test a specific module only (`navigator` here):
>>>>>>> 5a1bff6b

During installation, the package should be correctly built via grunt and can then be used via `import Openseadragon from 'openseadragon'` or `var Openseadragon = require('openseadragon')` statements as if the official package were installed.

<<<<<<< HEAD
### Pull Request Workflow
=======
> [!TIP]
> The argument can be found
> for example in the module definition: `QUnit.module('<name here>', ...`

If you wish to work interactively with the tests or test your changes:
>>>>>>> 5a1bff6b

When you're ready to contribute your changes:

1. **Fork the repository** if you haven't already
2. **Create a branch** for your feature or bugfix (`git checkout -b my-new-feature`)
3. **Make your changes** following the code style guidelines
4. **Run the tests** to ensure nothing breaks (`grunt test`)
5. **Commit your changes** (`git commit -am 'Add some feature'`)
6. **Push to your branch** (`git push origin my-new-feature`)
7. **Create a Pull Request** from your fork to the main repository

Please provide a clear description in your pull request that explains:
- What the change does
- Why it's needed
- How it's been tested
- Any related issues (use "Fixes #123" or "Relates to #123" syntax)


<<<<<<< HEAD
### Troubleshooting
=======
> [!NOTE] 
> corresponding npm commands for the above are:
>  - npm run test
>  - npm run test -- --module="navigator"
>  - npm run dev
>>>>>>> 5a1bff6b

#### Common Testing Issues

- **Tests failing in headless mode only**: This can sometimes be related to timing issues. Try running with `--no-headless` flag for debugging
- **Browser compatibility issues**: Ensure you're testing with the supported browsers
- **Timeout errors**: May indicate performance issues or blocking operations in the code

### Development Environment Tips

- **VS Code users**: Install the EditorConfig extension for automatic code style compliance
- **Browser DevTools**: Use the Network panel to debug tile loading issues
- **Debugging**: Open your browser's developer tools (F12) when testing locally
- **Test isolation**: When debugging a specific test, use `?module=moduleName` in the URL query parameters

#### Common Build Issues

- **Missing dependencies**: Run `npm install` to update all dependencies
- **Grunt errors**: Ensure you're using a compatible Node.js version (check package.json)
- **Build failing silently**: Check for JavaScript errors in your browser's console

### Developer Resources

- **API Documentation**: Generated documentation is available in the doc folder after build
- **OpenSeadragon Wiki**: Visit our [wiki](https://github.com/openseadragon/openseadragon/wiki) for additional guides
- **Community Support**: Join discussions in [GitHub issues](https://github.com/openseadragon/openseadragon/issues)
- **Demo Gallery**: See [examples](http://openseadragon.github.io/#examples-and-features) of what OpenSeadragon can do<|MERGE_RESOLUTION|>--- conflicted
+++ resolved
@@ -19,10 +19,10 @@
 All command-line operations for building and testing OpenSeadragon are scripted using [Grunt](https://gruntjs.com/) which is based on [Node.js](https://nodejs.org/). To get set up:
 
 1. Install Node, if you haven't already (available at the link above)
-2. Install the Grunt command line runner (if you haven't already); on the command line, run `npm install -g grunt-cli`
-3. Clone the openseadragon repository
-4. On the command line, go in to the openseadragon folder
-5. Run `npm install`
+1. Install the Grunt command line runner (if you haven't already); on the command line, run `npm install -g grunt-cli`
+1. Clone the openseadragon repository
+1. On the command line, go in to the openseadragon folder
+1. Run `npm install`
 
 You're set, all development dependencies should have been installed and the project built...
 continue reading for build and test instructions.
@@ -34,46 +34,44 @@
 - `src/` - Source code for the core library
 - `build/` - Output directory for builds (not checked into git)
 - `test/` - Test files and demos
-- `doc/` - API documentation
-- `images/` - Images used by the demos and examples
+- `images/` - Images that are part of library, used in the UI
 
-Understanding this structure will help you locate the appropriate files for your contributions.
 
 ### Building from Source
 
 To build, just run (on the command line, in the openseadragon folder):
 
-  - `grunt`
+  - grunt
 
 If you want Grunt to watch your source files and rebuild every time you change one, use:
 
-   - `grunt watch`
+   - grunt watch
 
 To have it watch your source files and also run a server for you to test in:
 
-   - `grunt dev`
+   - grunt dev
 
 The built files appear in the `build` folder.
 
 ### Testing
 
-Our tests are based on [QUnit](https://qunitjs.com/) and [Puppeteer](https://github.com/GoogleChrome/puppeteer); they're both installed when you run `npm install`. 
+Our tests are based on [QUnit](https://qunitjs.com/) and [Puppeteer](https://github.com/GoogleChrome/puppeteer); they're both installed when you run `npm install`.
 
 You can run tests using either Grunt or npm commands:
 
 | Task | Grunt Command | npm Command |
 |------|--------------|-------------|
-| Run all tests | `grunt test` | `npm run test` |
-| Test specific module | `grunt test --module="navigator"` | `npm run test -- --module="navigator"` |
-| Interactive testing | `grunt connect watch` | `npm run dev` |
+| Run all tests | grunt test | npm run test |
+| Test specific module | grunt test --module="navigator" | npm run test -- --module="navigator" |
+| Interactive testing | grunt dev | npm run dev |
 
 For interactive testing:
-1. Run `grunt connect watch` (or `npm run dev`)
-2. Open `http://localhost:8000/test/test.html` in your browser
-3. For a basic demo, visit `http://localhost:8000/test/demo/basic.html`
+1. Run `grunt dev` (or `npm run dev`)
+1. Open `http://localhost:8000/test/test.html` in your browser
+1. For a basic demo, visit `http://localhost:8000/test/demo/basic.html`
 
 You can also get a report of the tests' code coverage:
-- `grunt coverage`
+- grunt coverage
 
 The report shows up at `coverage/html/index.html` viewable in a browser.
 
@@ -81,35 +79,23 @@
 
 This project is now compatible with direct installation of forked Github repos/branches via npm/yarn (possible because of the new [prepare](https://docs.npmjs.com/misc/scripts) command).  This enables quick testing of a bugfix or feature addition via a forked repo.  In order to do this:
 
-<<<<<<< HEAD
 1. Install the Grunt command line runner (if you haven't already); on the command line, run `npm install -g grunt-cli` (or `yarn global add grunt-cli`)
-2. Remove any currently installed openseadragon package via `npm uninstall openseadragon` or `yarn remove openseadragon`
-3. Add the specific forked repo/branch by running `npm install git://github.com/username/openseadragon.git#branch-name` or `yarn add git://github.com/username/openseadragon.git#branch-name`. Make sure to replace username and branch-name with proper targets.
-=======
-To test a specific module only (`navigator` here):
->>>>>>> 5a1bff6b
+1. Remove any currently installed openseadragon package via `npm uninstall openseadragon` or `yarn remove openseadragon`
+1. Add the specific forked repo/branch by running `npm install git://github.com/username/openseadragon.git#branch-name` or `yarn add git://github.com/username/openseadragon.git#branch-name`. Make sure to replace username and branch-name with proper targets.
 
 During installation, the package should be correctly built via grunt and can then be used via `import Openseadragon from 'openseadragon'` or `var Openseadragon = require('openseadragon')` statements as if the official package were installed.
 
-<<<<<<< HEAD
 ### Pull Request Workflow
-=======
-> [!TIP]
-> The argument can be found
-> for example in the module definition: `QUnit.module('<name here>', ...`
-
-If you wish to work interactively with the tests or test your changes:
->>>>>>> 5a1bff6b
 
 When you're ready to contribute your changes:
 
 1. **Fork the repository** if you haven't already
-2. **Create a branch** for your feature or bugfix (`git checkout -b my-new-feature`)
-3. **Make your changes** following the code style guidelines
-4. **Run the tests** to ensure nothing breaks (`grunt test`)
-5. **Commit your changes** (`git commit -am 'Add some feature'`)
-6. **Push to your branch** (`git push origin my-new-feature`)
-7. **Create a Pull Request** from your fork to the main repository
+1. **Create a branch** for your feature or bugfix (`git checkout -b my-new-feature`)
+1. **Make your changes** following the code style guidelines
+1. **Run the tests** to ensure nothing breaks (`grunt test`)
+1. **Commit your changes** (`git commit -am 'Add some feature'`)
+1. **Push to your branch** (`git push origin my-new-feature`)
+1. **Create a Pull Request** from your fork to the main repository
 
 Please provide a clear description in your pull request that explains:
 - What the change does
@@ -118,15 +104,7 @@
 - Any related issues (use "Fixes #123" or "Relates to #123" syntax)
 
 
-<<<<<<< HEAD
 ### Troubleshooting
-=======
-> [!NOTE] 
-> corresponding npm commands for the above are:
->  - npm run test
->  - npm run test -- --module="navigator"
->  - npm run dev
->>>>>>> 5a1bff6b
 
 #### Common Testing Issues
 
@@ -149,7 +127,7 @@
 
 ### Developer Resources
 
-- **API Documentation**: Generated documentation is available in the doc folder after build
+- **API Documentation**: The documentation is available at: https://openseadragon.github.io/docs/.
 - **OpenSeadragon Wiki**: Visit our [wiki](https://github.com/openseadragon/openseadragon/wiki) for additional guides
 - **Community Support**: Join discussions in [GitHub issues](https://github.com/openseadragon/openseadragon/issues)
 - **Demo Gallery**: See [examples](http://openseadragon.github.io/#examples-and-features) of what OpenSeadragon can do