/*
 * OpenSeadragon - Tile
 *
 * Copyright (C) 2009 CodePlex Foundation
 * Copyright (C) 2010-2024 OpenSeadragon contributors
 *
 * Redistribution and use in source and binary forms, with or without
 * modification, are permitted provided that the following conditions are
 * met:
 *
 * - Redistributions of source code must retain the above copyright notice,
 *   this list of conditions and the following disclaimer.
 *
 * - Redistributions in binary form must reproduce the above copyright
 *   notice, this list of conditions and the following disclaimer in the
 *   documentation and/or other materials provided with the distribution.
 *
 * - Neither the name of CodePlex Foundation nor the names of its
 *   contributors may be used to endorse or promote products derived from
 *   this software without specific prior written permission.
 *
 * THIS SOFTWARE IS PROVIDED BY THE COPYRIGHT HOLDERS AND CONTRIBUTORS
 * "AS IS" AND ANY EXPRESS OR IMPLIED WARRANTIES, INCLUDING, BUT NOT
 * LIMITED TO, THE IMPLIED WARRANTIES OF MERCHANTABILITY AND FITNESS FOR
 * A PARTICULAR PURPOSE ARE DISCLAIMED.  IN NO EVENT SHALL THE COPYRIGHT
 * OWNER OR CONTRIBUTORS BE LIABLE FOR ANY DIRECT, INDIRECT, INCIDENTAL,
 * SPECIAL, EXEMPLARY, OR CONSEQUENTIAL DAMAGES (INCLUDING, BUT NOT LIMITED
 * TO, PROCUREMENT OF SUBSTITUTE GOODS OR SERVICES; LOSS OF USE, DATA, OR
 * PROFITS; OR BUSINESS INTERRUPTION) HOWEVER CAUSED AND ON ANY THEORY OF
 * LIABILITY, WHETHER IN CONTRACT, STRICT LIABILITY, OR TORT (INCLUDING
 * NEGLIGENCE OR OTHERWISE) ARISING IN ANY WAY OUT OF THE USE OF THIS
 * SOFTWARE, EVEN IF ADVISED OF THE POSSIBILITY OF SUCH DAMAGE.
 */

(function( $ ){

/**
 * @class Tile
 * @memberof OpenSeadragon
 * @param {Number} level The zoom level this tile belongs to.
 * @param {Number} x The vector component 'x'.
 * @param {Number} y The vector component 'y'.
 * @param {OpenSeadragon.Rect} bounds Where this tile fits, in normalized
 *      coordinates.
 * @param {Boolean} exists Is this tile a part of a sparse image? ( Also has
 *      this tile failed to load? )
 * @param {String|Function} url The URL of this tile's image or a function that returns a url.
 * @param {CanvasRenderingContext2D} [context2D=undefined] The context2D of this tile if it
 *  *      is provided directly by the tile source. Deprecated: use Tile::setCache(...) instead.
 * @param {Boolean} loadWithAjax Whether this tile image should be loaded with an AJAX request .
 * @param {Object} ajaxHeaders The headers to send with this tile's AJAX request (if applicable).
 * @param {OpenSeadragon.Rect} sourceBounds The portion of the tile to use as the source of the
 *      drawing operation, in pixels. Note that this only works when drawing with canvas; when drawing
 *      with HTML the entire tile is always used.
 * @param {String} postData HTTP POST data (usually but not necessarily in k=v&k2=v2... form,
 *      see TileSource::getPostData) or null
 * @param {String} cacheKey key to act as a tile cache, must be unique for tiles with unique image data
 */
$.Tile = function(level, x, y, bounds, exists, url, context2D, loadWithAjax, ajaxHeaders, sourceBounds, postData, cacheKey) {
    /**
     * The zoom level this tile belongs to.
     * @member {Number} level
     * @memberof OpenSeadragon.Tile#
     */
    this.level   = level;
    /**
     * The vector component 'x'.
     * @member {Number} x
     * @memberof OpenSeadragon.Tile#
     */
    this.x       = x;
    /**
     * The vector component 'y'.
     * @member {Number} y
     * @memberof OpenSeadragon.Tile#
     */
    this.y       = y;
    /**
     * Where this tile fits, in normalized coordinates
     * @member {OpenSeadragon.Rect} bounds
     * @memberof OpenSeadragon.Tile#
     */
    this.bounds  = bounds;
    /**
     * Where this tile fits, in normalized coordinates, after positioning
     * @member {OpenSeadragon.Rect} positionedBounds
     * @memberof OpenSeadragon.Tile#
     */
    this.positionedBounds  = new OpenSeadragon.Rect(bounds.x, bounds.y, bounds.width, bounds.height);
    /**
     * The portion of the tile to use as the source of the drawing operation, in pixels. Note that
     * this only works when drawing with canvas; when drawing with HTML the entire tile is always used.
     * @member {OpenSeadragon.Rect} sourceBounds
     * @memberof OpenSeadragon.Tile#
     */
    this.sourceBounds = sourceBounds;
    /**
     * Is this tile a part of a sparse image? Also has this tile failed to load?
     * @member {Boolean} exists
     * @memberof OpenSeadragon.Tile#
     */
    this.exists  = exists;
    /**
     * Private property to hold string url or url retriever function.
     * Consumers should access via Tile.getUrl()
     * @private
     * @member {String|Function} url
     * @memberof OpenSeadragon.Tile#
     */
    this._url     = url;
    /**
     * Post parameters for this tile. For example, it can be an URL-encoded string
     * in k1=v1&k2=v2... format, or a JSON, or a FormData instance... or null if no POST request used
     * @member {String} postData HTTP POST data (usually but not necessarily in k=v&k2=v2... form,
     *      see TileSource::getPostData) or null
     * @memberof OpenSeadragon.Tile#
     */
    this.postData  = postData;
    /**
     * The context2D of this tile if it is provided directly by the tile source.
     * @member {CanvasRenderingContext2D} context2D
     * @memberOf OpenSeadragon.Tile#
     */
    if (context2D) {
        this.context2D = context2D;
    }
    /**
     * Whether to load this tile's image with an AJAX request.
     * @member {Boolean} loadWithAjax
     * @memberof OpenSeadragon.Tile#
     */
    this.loadWithAjax = loadWithAjax;
    /**
     * The headers to be used in requesting this tile's image.
     * Only used if loadWithAjax is set to true.
     * @member {Object} ajaxHeaders
     * @memberof OpenSeadragon.Tile#
     */
    this.ajaxHeaders = ajaxHeaders;

    if (cacheKey === undefined) {
        $.console.warn("Tile constructor needs 'cacheKey' variable: creation tile cache" +
            " in Tile class is deprecated. TileSource.prototype.getTileHashKey will be used.");
        cacheKey = $.TileSource.prototype.getTileHashKey(level, x, y, url, ajaxHeaders, postData);
    }
    /**
     * The unique main cache key for this tile. Created automatically
     *  from the given tiledImage.source.getTileHashKey(...) implementation.
     * @member {String} cacheKey
     * @memberof OpenSeadragon.Tile#
     */
    this.cacheKey = cacheKey;
    /**
     * By default equal to tile.cacheKey, marks a cache associated with this tile
     * that holds the cache original data (it was loaded with). In case you
     * change the tile data, the tile original data should be left with the cache
     * 'originalCacheKey' and the new, modified data should be stored in cache 'cacheKey'.
     * This key is used in cache resolution: in case new tile data is requested, if
     * this cache key exists in the cache it is loaded.
     * @member {String} originalCacheKey
     * @memberof OpenSeadragon.Tile#
     */
    this.originalCacheKey = this.cacheKey;
    /**
     * Is this tile loaded?
     * @member {Boolean} loaded
     * @memberof OpenSeadragon.Tile#
     */
    this.loaded  = false;
    /**
     * Is this tile loading?
     * @member {Boolean} loading
     * @memberof OpenSeadragon.Tile#
     */
    this.loading = false;

    /**
     * The HTML div element for this tile
     * @member {Element} element
     * @memberof OpenSeadragon.Tile#
     */
    this.element    = null;
    /**
     * The HTML img element for this tile.
     * @member {Element} imgElement
     * @memberof OpenSeadragon.Tile#
     */
    this.imgElement = null;

    /**
     * The alias of this.element.style.
     * @member {String} style
     * @memberof OpenSeadragon.Tile#
     */
    this.style      = null;
    /**
     * This tile's position on screen, in pixels.
     * @member {OpenSeadragon.Point} position
     * @memberof OpenSeadragon.Tile#
     */
    this.position   = null;
    /**
     * This tile's size on screen, in pixels.
     * @member {OpenSeadragon.Point} size
     * @memberof OpenSeadragon.Tile#
     */
    this.size       = null;
    /**
     * Whether to flip the tile when rendering.
     * @member {Boolean} flipped
     * @memberof OpenSeadragon.Tile#
     */
    this.flipped    = false;
    /**
     * The start time of this tile's blending.
     * @member {Number} blendStart
     * @memberof OpenSeadragon.Tile#
     */
    this.blendStart = null;
    /**
     * The current opacity this tile should be.
     * @member {Number} opacity
     * @memberof OpenSeadragon.Tile#
     */
    this.opacity    = null;
    /**
     * The squared distance of this tile to the viewport center.
     * Use for comparing tiles.
     * @private
     * @member {Number} squaredDistance
     * @memberof OpenSeadragon.Tile#
     */
    this.squaredDistance   = null;
    /**
     * The visibility score of this tile.
     * @member {Number} visibility
     * @memberof OpenSeadragon.Tile#
     */
    this.visibility = null;

    /**
     * The transparency indicator of this tile.
     * @member {Boolean} hasTransparency true if tile contains transparency for correct rendering
     * @memberof OpenSeadragon.Tile#
     */
    this.hasTransparency = false;

    /**
     * Whether this tile is currently being drawn.
     * @member {Boolean} beingDrawn
     * @memberof OpenSeadragon.Tile#
     */
    this.beingDrawn     = false;

    /**
     * Timestamp the tile was last touched.
     * @member {Number} lastTouchTime
     * @memberof OpenSeadragon.Tile#
     */
    this.lastTouchTime  = 0;

    /**
     * Whether this tile is in the right-most column for its level.
     * @member {Boolean} isRightMost
     * @memberof OpenSeadragon.Tile#
     */
    this.isRightMost = false;

    /**
     * Whether this tile is in the bottom-most row for its level.
     * @member {Boolean} isBottomMost
     * @memberof OpenSeadragon.Tile#
     */
    this.isBottomMost = false;

    /**
     * Owner of this tile. Do not change this property manually.
     * @member {OpenSeadragon.TiledImage}
     * @memberof OpenSeadragon.Tile#
     */
    this.tiledImage = null;
    /**
     * Array of cached tile data associated with the tile.
     * @member {Object} _caches
     * @private
     */
    this._caches = {};
    /**
     * @private
     */
    this._cacheSize = 0;
};

/** @lends OpenSeadragon.Tile.prototype */
$.Tile.prototype = {

    /**
     * Provides a string representation of this tiles level and (x,y)
     * components.
     * @function
     * @returns {String}
     */
    toString: function() {
        return this.level + "/" + this.x + "_" + this.y;
    },

    /**
<<<<<<< HEAD
     * Renders the tile in an html container.
     * @function
     * @param {Element} container
     */
    drawHTML: function( container ) {
        if ( !this.loaded ) {
            $.console.warn(
                "Attempting to draw tile %s when it's not yet loaded.",
                this.toString()
            );
            return;
        }

        //EXPERIMENTAL - trying to figure out how to scale the container
        //               content during animation of the container size.
        if ( !this.element ) {
            const image = this.getImage();
            if (!image) {
                $.console.warn(
                    '[Tile.drawHTML] attempting to draw tile %s when it\'s not cached',
                    this.toString());
                return;
            }

            this.element                              = $.makeNeutralElement( "div" );
            this.imgElement                           = image.cloneNode();
            this.imgElement.style.msInterpolationMode = "nearest-neighbor";
            this.imgElement.style.width               = "100%";
            this.imgElement.style.height              = "100%";

            this.style                     = this.element.style;
            this.style.position            = "absolute";
        }
        if ( this.element.parentNode !== container ) {
            container.appendChild( this.element );
        }
        if ( this.imgElement.parentNode !== this.element ) {
            this.element.appendChild( this.imgElement );
        }

        this.style.top     = this.position.y + "px";
        this.style.left    = this.position.x + "px";
        this.style.height  = this.size.y + "px";
        this.style.width   = this.size.x + "px";

        if (this.flipped) {
            this.style.transform = "scaleX(-1)";
        }

        $.setElementOpacity( this.element, this.opacity );
    },

    /**
=======
>>>>>>> f7d86ac2
     * The Image object for this tile.
     * @member {Object} image
     * @memberof OpenSeadragon.Tile#
     * @deprecated
     * @returns {Image}
     */
    get image() {
        $.console.error("[Tile.image] property has been deprecated. Use [Tile.getData] instead.");
        return this.getImage();
    },

    /**
     * The URL of this tile's image.
     * @member {String} url
     * @memberof OpenSeadragon.Tile#
     * @deprecated
     * @returns {String}
     */
    get url() {
        $.console.error("[Tile.url] property has been deprecated. Use [Tile.getUrl] instead.");
        return this.getUrl();
    },

    /**
     * Get the Image object for this tile.
     * @returns {?Image}
     */
    getImage: function() {
        //TODO: after-merge-aiosa $.console.error("[Tile.getImage] property has been deprecated. Use [Tile.getData] instead.");
        //this method used to ensure the underlying data model conformed to given type - convert instead of getData()
        const cache = this.getCache(this.cacheKey);
        if (!cache) {
            return undefined;
        }
        cache.transformTo("image");
        return cache.data;
    },

    /**
     * Get the url string for this tile.
     * @returns {String}
     */
    getUrl: function() {
        if (typeof this._url === 'function') {
            return this._url();
        }

        return this._url;
    },

    /**
     * Get the CanvasRenderingContext2D instance for tile image data drawn
     * onto Canvas if enabled and available
     * @returns {?CanvasRenderingContext2D}
     */
    getCanvasContext: function() {
<<<<<<< HEAD
        //TODO: after-merge-aiosa $.console.error("[Tile.getCanvasContext] property has been deprecated. Use [Tile.getData] instead.");
        //this method used to ensure the underlying data model conformed to given type - convert instead of getData()
        const cache = this.getCache(this.cacheKey);
        if (!cache) {
            return undefined;
        }
        cache.transformTo("context2d");
        return cache.data;
    },

    /**
     * The context2D of this tile if it is provided directly by the tile source.
     * @deprecated
     * @type {CanvasRenderingContext2D} context2D
     */
    get context2D() {
        $.console.error("[Tile.context2D] property has been deprecated. Use [Tile.getData] instead.");
        return this.getCanvasContext();
    },

    /**
     * The context2D of this tile if it is provided directly by the tile source.
     * @deprecated
     */
    set context2D(value) {
        $.console.error("[Tile.context2D] property has been deprecated. Use [Tile.setData] instead.");
        this.setData(value, "context2d");
    },

    /**
     * The default cache for this tile.
     * @deprecated
     * @type OpenSeadragon.CacheRecord
     */
    get cacheImageRecord() {
        $.console.error("[Tile.cacheImageRecord] property has been deprecated. Use Tile::getCache.");
        return this.getCache(this.cacheKey);
    },

    /**
     * The default cache for this tile.
     * @deprecated
     */
    set cacheImageRecord(value) {
        $.console.error("[Tile.cacheImageRecord] property has been deprecated. Use Tile::setCache.");
        const cache = this._caches[this.cacheKey];

        if (!value) {
            this.unsetCache(this.cacheKey);
        } else {
            const _this = this;
            cache.await().then(x => _this.setCache(this.cacheKey, x, cache.type, false));
        }
    },

    /**
     * Get the data to render for this tile
     * @param {string} type data type to require
     * @param {boolean?} [copy=true] whether to force copy retrieval
     * @return {*|undefined} data in the desired type, or undefined if a conversion is ongoing
     */
    getData: function(type, copy = true) {
        if (!this.tiledImage) {
            return null; //async can access outside its lifetime
        }

        //we return the data synchronously immediatelly (undefined if conversion happens)
        const cache = this.getCache(this.cacheKey);
        if (!cache) {
            $.console.error("[Tile::getData] There is no cache available for tile with key " + this.cacheKey);
            return undefined;
        }
        return cache.getDataAs(type, copy);
    },

    /**
     * Get the original data data for this tile
     * @param {string} type data type to require
     * @param {boolean?} [copy=this.loaded] whether to force copy retrieval
     * @return {*|undefined} data in the desired type, or undefined if a conversion is ongoing
     */
    getOriginalData: function(type, copy = true) {
        if (!this.tiledImage) {
            return null; //async can access outside its lifetime
        }

        //we return the data synchronously immediatelly (undefined if conversion happens)
        const cache = this.getCache(this.originalCacheKey);
        if (!cache) {
            $.console.error("[Tile::getData] There is no cache available for tile with key " + this.originalCacheKey);
            return undefined;
        }
        return cache.getDataAs(type, copy);
    },

    /**
     * Set cache data
     * @param {*} value
     * @param {?string} type data type to require
     * @param {boolean} [preserveOriginalData=true] if true and cacheKey === originalCacheKey,
     * then stores the underlying data as 'original' and changes the cacheKey to point
     * to a new data. This makes the Tile assigned to two cache objects.
     */
    setData: function(value, type, preserveOriginalData = true) {
        if (!this.tiledImage) {
            return null; //async can access outside its lifetime
        }

        if (preserveOriginalData && this.cacheKey === this.originalCacheKey) {
            //caches equality means we have only one cache:
            // change current pointer to a new cache and create it: new tiles will
            // not arrive at this data, but at originalCacheKey state
            this.cacheKey = "mod://" + this.originalCacheKey;
            return this.setCache(this.cacheKey, value, type)._promise;
        }
        //else overwrite cache
        const cache = this.getCache(this.cacheKey);
        if (!cache) {
            $.console.error("[Tile::setData] There is no cache available for tile with key " + this.cacheKey);
            return $.Promise.resolve();
        }
        return cache.setDataAs(value, type);
    },

    /**
     * Read tile cache data object (CacheRecord)
     * @param {string?} [key=this.cacheKey] cache key to read that belongs to this tile
     * @return {OpenSeadragon.CacheRecord}
     */
    getCache: function(key = this.cacheKey) {
        return this._caches[key];
    },

    /**
     * Set tile cache, possibly multiple with custom key
     * @param {string} key cache key, must be unique (we recommend re-using this.cacheTile
     *   value and extend it with some another unique content, by default overrides the existing
     *   main cache used for drawing, if not existing.
     * @param {*} data data to cache - this data will be sent to the TileSource API for refinement.
     * @param {?string} type data type, will be guessed if not provided
     * @param [_safely=true] private
     * @returns {OpenSeadragon.CacheRecord|null} - The cache record the tile was attached to.
     */
    setCache: function(key, data, type = undefined, _safely = true) {
        if (!this.tiledImage) {
            return null; //async can access outside its lifetime
        }

        if (!type) {
            if (this.tiledImage && !this.tiledImage.__typeWarningReported) {
                $.console.warn(this, "[Tile.setCache] called without type specification. " +
                    "Automated deduction is potentially unsafe: prefer specification of data type explicitly.");
                this.tiledImage.__typeWarningReported = true;
            }
            type = $.convertor.guessType(data);
        }

        const writesToRenderingCache = key === this.cacheKey;
        if (writesToRenderingCache && _safely) {
            //todo after-merge-aiosa decide dynamically
            const conversion = $.convertor.getConversionPath(type, "context2d");
            $.console.assert(conversion, "[Tile.setCache] data was set for the default tile cache we are unable" +
                "to render. Make sure OpenSeadragon.convertor was taught to convert type: " + type);
        }

        if (!this.__cutoff) {
            //todo consider caching this on a tiled image level..
            this.__cutoff = this.tiledImage.source.getClosestLevel();
        }
        const cachedItem = this.tiledImage._tileCache.cacheTile({
            data: data,
            dataType: type,
            tile: this,
            cacheKey: key,
            cutoff: this.__cutoff,
        });
        const havingRecord = this._caches[key];
        if (havingRecord !== cachedItem) {
            if (!havingRecord) {
                this._cacheSize++;
            }
            this._caches[key] = cachedItem;
        }
        return cachedItem;
    },

    /**
     * Get the number of caches available to this tile
     * @returns {number} number of caches
     */
    getCacheSize: function() {
        return this._cacheSize;
    },

    /**
     * Free tile cache. Removes by default the cache record if no other tile uses it.
     * @param {string} key cache key, required
     * @param {boolean} [freeIfUnused=true] set to false if zombie should be created
     */
    unsetCache: function(key, freeIfUnused = true) {
        if (this.cacheKey === key) {
            if (this.cacheKey !== this.originalCacheKey) {
                this.cacheKey = this.originalCacheKey;
            } else {
                $.console.warn("[Tile.unsetCache] trying to remove the only cache that is used to draw the tile!");
            }
        }
        if (this.tiledImage._tileCache.unloadCacheForTile(this, key, freeIfUnused)) {
            //if we managed to free tile from record, we are sure we decreased cache count
            this._cacheSize--;
            delete this._caches[key];
        }
    },

    /**
     * Renders the tile in a canvas-based context.
     * @function
     * @param {CanvasRenderingContext2D} context
     * @param {Function} drawingHandler - Method for firing the drawing event.
     * drawingHandler({context, tile, rendered})
     * where <code>rendered</code> is the context with the pre-drawn image.
     * @param {Number} [scale=1] - Apply a scale to position and size
     * @param {OpenSeadragon.Point} [translate] - A translation vector
     * @param {Boolean} [shouldRoundPositionAndSize] - Tells whether to round
     * position and size of tiles supporting alpha channel in non-transparency context.
     * @param {OpenSeadragon.TileSource} source - The source specification of the tile.
     */
    drawCanvas: function( context, drawingHandler, scale, translate, shouldRoundPositionAndSize, source) {

        var position = this.position.times($.pixelDensityRatio),
            size     = this.size.times($.pixelDensityRatio);

        const _this = this;
        // This gives the application a chance to make image manipulation
        // changes as we are rendering the image
        drawingHandler({context: context, get tile() {
                $.console.warn("[tile-drawing] event is deprecated. " +
                    "Use 'tile-drawn' event instead.");
                return _this;
            }, get rendered() {
            $.console.warn("[tile-drawing] rendered property and this event itself are deprecated. " +
                "Use Tile data API and `tile-drawn` event instead.");
            const context = _this.getCanvasContext();
            if (!context) {
                $.console.warn(
                    '[Tile.drawCanvas] attempting to draw tile %s when it\'s not cached',
                    _this.toString());
                return undefined;
            }

            if ( !_this.loaded || !context ){
                $.console.warn(
                    "Attempting to draw tile %s when it's not yet loaded.",
                    _this.toString()
                );
                return undefined;
            }
            return _this.getCanvasContext();
        }});

        //Now really get the tile data
        const cache = this.getCache(this.cacheKey);
        if (!cache) {
            $.console.error(
                "Attempting to draw tile %s when it's main cache key has no associated cache record!",
                this.toString()
            );
            return;
        }

        if (cache.type !== "context2d") {
            //cache not ready to render, wait
            cache.transformTo("context2d");
            return;
        }

        if ( !cache.loaded ){
            //cache not ready to render, wait
            return;
        }
        const rendered = cache.data;

        context.save();
        context.globalAlpha = this.opacity;

        if (typeof scale === 'number' && scale !== 1) {
            // draw tile at a different scale
            position = position.times(scale);
            size = size.times(scale);
        }

        if (translate instanceof $.Point) {
            // shift tile position slightly
            position = position.plus(translate);
        }

        //if we are supposed to be rendering fully opaque rectangle,
        //ie its done fading or fading is turned off, and if we are drawing
        //an image with an alpha channel, then the only way
        //to avoid seeing the tile underneath is to clear the rectangle
        if (context.globalAlpha === 1 && this.hasTransparency) {
            if (shouldRoundPositionAndSize) {
                // Round to the nearest whole pixel so we don't get seams from overlap.
                position.x = Math.round(position.x);
                position.y = Math.round(position.y);
                size.x = Math.round(size.x);
                size.y = Math.round(size.y);
            }

            //clearing only the inside of the rectangle occupied
            //by the png prevents edge flikering
            context.clearRect(
                position.x,
                position.y,
                size.x,
                size.y
            );
        }

        var sourceWidth, sourceHeight;
        if (this.sourceBounds) {
            sourceWidth = Math.min(this.sourceBounds.width, rendered.canvas.width);
            sourceHeight = Math.min(this.sourceBounds.height, rendered.canvas.height);
        } else {
            sourceWidth = rendered.canvas.width;
            sourceHeight = rendered.canvas.height;
        }

        context.translate(position.x + size.x / 2, 0);
        if (this.flipped) {
            context.scale(-1, 1);
        }
        context.drawImage(
            rendered.canvas,
            0,
            0,
            sourceWidth,
            sourceHeight,
            -size.x / 2,
            position.y,
            size.x,
            size.y
        );

        context.restore();
=======
        return this.context2D || (this.cacheImageRecord && this.cacheImageRecord.getRenderedContext());
>>>>>>> f7d86ac2
    },

    /**
     * Get the ratio between current and original size.
     * @function
     * @returns {Number}
     */
    getScaleForEdgeSmoothing: function() {
        const context = this.getCanvasContext();
        if (!context) {
            $.console.warn(
                '[Tile.drawCanvas] attempting to get tile scale %s when tile\'s not cached',
                this.toString());
            return 1;
        }
        return context.canvas.width / (this.size.x * $.pixelDensityRatio);
    },

    /**
     * Get a translation vector that when applied to the tile position produces integer coordinates.
     * Needed to avoid swimming and twitching.
     * @function
     * @param {Number} [scale=1] - Scale to be applied to position.
     * @returns {OpenSeadragon.Point}
     */
    getTranslationForEdgeSmoothing: function(scale, canvasSize, sketchCanvasSize) {
        // The translation vector must have positive values, otherwise the image goes a bit off
        // the sketch canvas to the top and left and we must use negative coordinates to repaint it
        // to the main canvas. In that case, some browsers throw:
        // INDEX_SIZE_ERR: DOM Exception 1: Index or size was negative, or greater than the allowed value.
        var x = Math.max(1, Math.ceil((sketchCanvasSize.x - canvasSize.x) / 2));
        var y = Math.max(1, Math.ceil((sketchCanvasSize.y - canvasSize.y) / 2));
        return new $.Point(x, y).minus(
            this.position
                .times($.pixelDensityRatio)
                .times(scale || 1)
                .apply(function(x) {
                    return x % 1;
                })
        );
    },

    /**
     * Removes tile from its container.
     * @function
     */
    unload: function() {
        if ( this.imgElement && this.imgElement.parentNode ) {
            this.imgElement.parentNode.removeChild( this.imgElement );
        }
        if ( this.element && this.element.parentNode ) {
            this.element.parentNode.removeChild( this.element );
        }

        this.tiledImage = null;
        this._caches    = [];
        this._cacheSize = 0;
        this.element    = null;
        this.imgElement = null;
        this.loaded     = false;
        this.loading    = false;
        this.cacheKey = this.originalCacheKey;
    }
};

}( OpenSeadragon ));<|MERGE_RESOLUTION|>--- conflicted
+++ resolved
@@ -305,62 +305,6 @@
     },
 
     /**
-<<<<<<< HEAD
-     * Renders the tile in an html container.
-     * @function
-     * @param {Element} container
-     */
-    drawHTML: function( container ) {
-        if ( !this.loaded ) {
-            $.console.warn(
-                "Attempting to draw tile %s when it's not yet loaded.",
-                this.toString()
-            );
-            return;
-        }
-
-        //EXPERIMENTAL - trying to figure out how to scale the container
-        //               content during animation of the container size.
-        if ( !this.element ) {
-            const image = this.getImage();
-            if (!image) {
-                $.console.warn(
-                    '[Tile.drawHTML] attempting to draw tile %s when it\'s not cached',
-                    this.toString());
-                return;
-            }
-
-            this.element                              = $.makeNeutralElement( "div" );
-            this.imgElement                           = image.cloneNode();
-            this.imgElement.style.msInterpolationMode = "nearest-neighbor";
-            this.imgElement.style.width               = "100%";
-            this.imgElement.style.height              = "100%";
-
-            this.style                     = this.element.style;
-            this.style.position            = "absolute";
-        }
-        if ( this.element.parentNode !== container ) {
-            container.appendChild( this.element );
-        }
-        if ( this.imgElement.parentNode !== this.element ) {
-            this.element.appendChild( this.imgElement );
-        }
-
-        this.style.top     = this.position.y + "px";
-        this.style.left    = this.position.x + "px";
-        this.style.height  = this.size.y + "px";
-        this.style.width   = this.size.x + "px";
-
-        if (this.flipped) {
-            this.style.transform = "scaleX(-1)";
-        }
-
-        $.setElementOpacity( this.element, this.opacity );
-    },
-
-    /**
-=======
->>>>>>> f7d86ac2
      * The Image object for this tile.
      * @member {Object} image
      * @memberof OpenSeadragon.Tile#
@@ -389,7 +333,7 @@
      * @returns {?Image}
      */
     getImage: function() {
-        //TODO: after-merge-aiosa $.console.error("[Tile.getImage] property has been deprecated. Use [Tile.getData] instead.");
+        $.console.error("[Tile.getImage] property has been deprecated. Use [Tile.getData] instead.");
         //this method used to ensure the underlying data model conformed to given type - convert instead of getData()
         const cache = this.getCache(this.cacheKey);
         if (!cache) {
@@ -417,8 +361,7 @@
      * @returns {?CanvasRenderingContext2D}
      */
     getCanvasContext: function() {
-<<<<<<< HEAD
-        //TODO: after-merge-aiosa $.console.error("[Tile.getCanvasContext] property has been deprecated. Use [Tile.getData] instead.");
+        $.console.error("[Tile.getCanvasContext] property has been deprecated. Use [Tile.getData] instead.");
         //this method used to ensure the underlying data model conformed to given type - convert instead of getData()
         const cache = this.getCache(this.cacheKey);
         if (!cache) {
@@ -633,147 +576,13 @@
     },
 
     /**
-     * Renders the tile in a canvas-based context.
-     * @function
-     * @param {CanvasRenderingContext2D} context
-     * @param {Function} drawingHandler - Method for firing the drawing event.
-     * drawingHandler({context, tile, rendered})
-     * where <code>rendered</code> is the context with the pre-drawn image.
-     * @param {Number} [scale=1] - Apply a scale to position and size
-     * @param {OpenSeadragon.Point} [translate] - A translation vector
-     * @param {Boolean} [shouldRoundPositionAndSize] - Tells whether to round
-     * position and size of tiles supporting alpha channel in non-transparency context.
-     * @param {OpenSeadragon.TileSource} source - The source specification of the tile.
-     */
-    drawCanvas: function( context, drawingHandler, scale, translate, shouldRoundPositionAndSize, source) {
-
-        var position = this.position.times($.pixelDensityRatio),
-            size     = this.size.times($.pixelDensityRatio);
-
-        const _this = this;
-        // This gives the application a chance to make image manipulation
-        // changes as we are rendering the image
-        drawingHandler({context: context, get tile() {
-                $.console.warn("[tile-drawing] event is deprecated. " +
-                    "Use 'tile-drawn' event instead.");
-                return _this;
-            }, get rendered() {
-            $.console.warn("[tile-drawing] rendered property and this event itself are deprecated. " +
-                "Use Tile data API and `tile-drawn` event instead.");
-            const context = _this.getCanvasContext();
-            if (!context) {
-                $.console.warn(
-                    '[Tile.drawCanvas] attempting to draw tile %s when it\'s not cached',
-                    _this.toString());
-                return undefined;
-            }
-
-            if ( !_this.loaded || !context ){
-                $.console.warn(
-                    "Attempting to draw tile %s when it's not yet loaded.",
-                    _this.toString()
-                );
-                return undefined;
-            }
-            return _this.getCanvasContext();
-        }});
-
-        //Now really get the tile data
-        const cache = this.getCache(this.cacheKey);
-        if (!cache) {
-            $.console.error(
-                "Attempting to draw tile %s when it's main cache key has no associated cache record!",
-                this.toString()
-            );
-            return;
-        }
-
-        if (cache.type !== "context2d") {
-            //cache not ready to render, wait
-            cache.transformTo("context2d");
-            return;
-        }
-
-        if ( !cache.loaded ){
-            //cache not ready to render, wait
-            return;
-        }
-        const rendered = cache.data;
-
-        context.save();
-        context.globalAlpha = this.opacity;
-
-        if (typeof scale === 'number' && scale !== 1) {
-            // draw tile at a different scale
-            position = position.times(scale);
-            size = size.times(scale);
-        }
-
-        if (translate instanceof $.Point) {
-            // shift tile position slightly
-            position = position.plus(translate);
-        }
-
-        //if we are supposed to be rendering fully opaque rectangle,
-        //ie its done fading or fading is turned off, and if we are drawing
-        //an image with an alpha channel, then the only way
-        //to avoid seeing the tile underneath is to clear the rectangle
-        if (context.globalAlpha === 1 && this.hasTransparency) {
-            if (shouldRoundPositionAndSize) {
-                // Round to the nearest whole pixel so we don't get seams from overlap.
-                position.x = Math.round(position.x);
-                position.y = Math.round(position.y);
-                size.x = Math.round(size.x);
-                size.y = Math.round(size.y);
-            }
-
-            //clearing only the inside of the rectangle occupied
-            //by the png prevents edge flikering
-            context.clearRect(
-                position.x,
-                position.y,
-                size.x,
-                size.y
-            );
-        }
-
-        var sourceWidth, sourceHeight;
-        if (this.sourceBounds) {
-            sourceWidth = Math.min(this.sourceBounds.width, rendered.canvas.width);
-            sourceHeight = Math.min(this.sourceBounds.height, rendered.canvas.height);
-        } else {
-            sourceWidth = rendered.canvas.width;
-            sourceHeight = rendered.canvas.height;
-        }
-
-        context.translate(position.x + size.x / 2, 0);
-        if (this.flipped) {
-            context.scale(-1, 1);
-        }
-        context.drawImage(
-            rendered.canvas,
-            0,
-            0,
-            sourceWidth,
-            sourceHeight,
-            -size.x / 2,
-            position.y,
-            size.x,
-            size.y
-        );
-
-        context.restore();
-=======
-        return this.context2D || (this.cacheImageRecord && this.cacheImageRecord.getRenderedContext());
->>>>>>> f7d86ac2
-    },
-
-    /**
      * Get the ratio between current and original size.
      * @function
-     * @returns {Number}
+     * @returns {number}
      */
     getScaleForEdgeSmoothing: function() {
+        // getCanvasContext is deprecated and so should be this method.
+        $.console.warn("[Tile.getScaleForEdgeSmoothing] is deprecated, the following error is the consequence:");
         const context = this.getCanvasContext();
         if (!context) {
             $.console.warn(
@@ -813,13 +622,13 @@
      * @function
      */
     unload: function() {
+        //TODO AIOSA remove this.element and move it to a data constructor
         if ( this.imgElement && this.imgElement.parentNode ) {
             this.imgElement.parentNode.removeChild( this.imgElement );
         }
         if ( this.element && this.element.parentNode ) {
             this.element.parentNode.removeChild( this.element );
         }
-
         this.tiledImage = null;
         this._caches    = [];
         this._cacheSize = 0;
@@ -827,7 +636,7 @@
         this.imgElement = null;
         this.loaded     = false;
         this.loading    = false;
-        this.cacheKey = this.originalCacheKey;
+        this.cacheKey   = this.originalCacheKey;
     }
 };
 
