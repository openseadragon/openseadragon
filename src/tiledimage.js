--- conflicted
+++ resolved
@@ -989,23 +989,14 @@
         // Perform the actual drawing
         drawTiles(this, this.lastDrawn);
 
-<<<<<<< HEAD
         // Load the new 'best' tile
         if (bestTile && !bestTile.context2D) {
             loadTile(this, bestTile, currentTime);
+            this._needsDraw = true;
             this._setFullyLoaded(false);
         } else {
             this._setFullyLoaded(true);
         }
-=======
-    // Load the new 'best' tile
-    if (best && !best.context2D) {
-        loadTile( tiledImage, best, currentTime );
-        tiledImage._needsDraw = true;
-        tiledImage._setFullyLoaded(false);
-    } else {
-        tiledImage._setFullyLoaded(true);
->>>>>>> e8324627
     }
 });
 
