/*
 * OpenSeadragon - Viewer
 *
 * Copyright (C) 2009 CodePlex Foundation
 * Copyright (C) 2010-2013 OpenSeadragon contributors
 *
 * Redistribution and use in source and binary forms, with or without
 * modification, are permitted provided that the following conditions are
 * met:
 *
 * - Redistributions of source code must retain the above copyright notice,
 *   this list of conditions and the following disclaimer.
 *
 * - Redistributions in binary form must reproduce the above copyright
 *   notice, this list of conditions and the following disclaimer in the
 *   documentation and/or other materials provided with the distribution.
 *
 * - Neither the name of CodePlex Foundation nor the names of its
 *   contributors may be used to endorse or promote products derived from
 *   this software without specific prior written permission.
 *
 * THIS SOFTWARE IS PROVIDED BY THE COPYRIGHT HOLDERS AND CONTRIBUTORS
 * "AS IS" AND ANY EXPRESS OR IMPLIED WARRANTIES, INCLUDING, BUT NOT
 * LIMITED TO, THE IMPLIED WARRANTIES OF MERCHANTABILITY AND FITNESS FOR
 * A PARTICULAR PURPOSE ARE DISCLAIMED.  IN NO EVENT SHALL THE COPYRIGHT
 * OWNER OR CONTRIBUTORS BE LIABLE FOR ANY DIRECT, INDIRECT, INCIDENTAL,
 * SPECIAL, EXEMPLARY, OR CONSEQUENTIAL DAMAGES (INCLUDING, BUT NOT LIMITED
 * TO, PROCUREMENT OF SUBSTITUTE GOODS OR SERVICES; LOSS OF USE, DATA, OR
 * PROFITS; OR BUSINESS INTERRUPTION) HOWEVER CAUSED AND ON ANY THEORY OF
 * LIABILITY, WHETHER IN CONTRACT, STRICT LIABILITY, OR TORT (INCLUDING
 * NEGLIGENCE OR OTHERWISE) ARISING IN ANY WAY OUT OF THE USE OF THIS
 * SOFTWARE, EVEN IF ADVISED OF THE POSSIBILITY OF SUCH DAMAGE.
 */

(function( $ ){

// dictionary from hash to private properties
var THIS = {},
// We keep a list of viewers so we can 'wake-up' each viewer on
// a page after toggling between fullpage modes
    VIEWERS = {};

/**
 *
 * The main point of entry into creating a zoomable image on the page.
 *
 * We have provided an idiomatic javascript constructor which takes
 * a single object, but still support the legacy positional arguments.
 *
 * The options below are given in order that they appeared in the constructor
 * as arguments and we translate a positional call into an idiomatic call.
 *
 * @class Viewer
 * @classdesc The main OpenSeadragon viewer class.
 *
 * @memberof OpenSeadragon
 * @extends OpenSeadragon.EventSource
 * @extends OpenSeadragon.ControlDock
 * @param {OpenSeadragon.Options} options - Viewer options.
 *
 **/
$.Viewer = function( options ) {

    var args  = arguments,
        _this = this,
        i;


    //backward compatibility for positional args while prefering more
    //idiomatic javascript options object as the only argument
    if( !$.isPlainObject( options ) ){
        options = {
            id:                 args[ 0 ],
            xmlPath:            args.length > 1 ? args[ 1 ] : undefined,
            prefixUrl:          args.length > 2 ? args[ 2 ] : undefined,
            controls:           args.length > 3 ? args[ 3 ] : undefined,
            overlays:           args.length > 4 ? args[ 4 ] : undefined
        };
    }

    //options.config and the general config argument are deprecated
    //in favor of the more direct specification of optional settings
    //being pass directly on the options object
    if ( options.config ){
        $.extend( true, options, options.config );
        delete options.config;
    }

    //Public properties
    //Allow the options object to override global defaults
    $.extend( true, this, {

        //internal state and dom identifiers
        id:             options.id,
        hash:           options.hash || options.id,

        //dom nodes
        /**
         * The parent element of this Viewer instance, passed in when the Viewer was created.
         * @member {Element} element
         * @memberof OpenSeadragon.Viewer#
         */
        element:        null,
        /**
         * A &lt;form&gt; element (provided by {@link OpenSeadragon.ControlDock}), the base element of this Viewer instance.<br><br>
         * Child element of {@link OpenSeadragon.Viewer#element}.
         * @member {Element} container
         * @memberof OpenSeadragon.Viewer#
         */
        container:      null,
        /**
         * A &lt;textarea&gt; element, the element where keyboard events are handled.<br><br>
         * Child element of {@link OpenSeadragon.Viewer#container},
         * positioned below {@link OpenSeadragon.Viewer#canvas}. 
         * @member {Element} keyboardCommandArea
         * @memberof OpenSeadragon.Viewer#
         */
        keyboardCommandArea: null,
        /**
         * A &lt;div&gt; element, the element where user-input events are handled for panning and zooming.<br><br>
         * Child element of {@link OpenSeadragon.Viewer#container},
         * positioned on top of {@link OpenSeadragon.Viewer#keyboardCommandArea}.<br><br>
         * The parent of {@link OpenSeadragon.Drawer#canvas} instances. 
         * @member {Element} canvas
         * @memberof OpenSeadragon.Viewer#
         */
        canvas:         null,

        // Overlays list. An overlay allows to add html on top of the viewer.
        overlays:           [],

        //private state properties
        previousBody:   [],

        //This was originally initialized in the constructor and so could never
        //have anything in it.  now it can because we allow it to be specified
        //in the options and is only empty by default if not specified. Also
        //this array was returned from get_controls which I find confusing
        //since this object has a controls property which is treated in other
        //functions like clearControls.  I'm removing the accessors.
        customControls: [],

        //These are originally not part options but declared as members
        //in initialize.  It's still considered idiomatic to put them here
        source:         null,
        /**
         * Handles rendering of tiles in the viewer. Created for each TileSource opened.
         * @member {OpenSeadragon.Drawer} drawer
         * @memberof OpenSeadragon.Viewer#
         */
        drawer:         null,
        drawers:        [],
        /**
         * Handles coordinate-related functionality - zoom, pan, rotation, etc. Created for each TileSource opened.
         * @member {OpenSeadragon.Viewport} viewport
         * @memberof OpenSeadragon.Viewer#
         */
        viewport:       null,
        /**
         * @member {OpenSeadragon.Navigator} navigator
         * @memberof OpenSeadragon.Viewer#
         */
        navigator:      null,

        //A collection viewport is a separate viewport used to provide
        //simultaneous rendering of sets of tiles
        collectionViewport:     null,
        collectionDrawer:       null,

        //UI image resources
        //TODO: rename navImages to uiImages
        navImages:      null,

        //interface button controls
        buttons:        null,

        //TODO: this is defunct so safely remove it
        profiler:       null

    }, $.DEFAULT_SETTINGS, options );

    if ( typeof( this.hash) === "undefined" ) {
        throw new Error("A hash must be defined, either by specifying options.id or options.hash.");
    }
    if ( typeof( THIS[ this.hash ] ) !== "undefined" ) {
        // We don't want to throw an error here, as the user might have discarded
        // the previous viewer with the same hash and now want to recreate it.
        $.console.warn("Hash " + this.hash + " has already been used.");
    }

    //Private state properties
    THIS[ this.hash ] = {
        "fsBoundsDelta":     new $.Point( 1, 1 ),
        "prevContainerSize": null,
        "animating":         false,
        "forceRedraw":       false,
        "mouseInside":       false,
        "group":             null,
        // whether we should be continuously zooming
        "zooming":           false,
        // how much we should be continuously zooming by
        "zoomFactor":        null,
        "lastZoomTime":      null,
        // did we decide this viewer has a sequence of tile sources
        "sequenced":         false,
        "sequence":          0,
        "fullPage":          false,
        "onfullscreenchange": null
    };

    this._updateRequestId = null;
    this.currentOverlays = [];

    //Inherit some behaviors and properties
    $.EventSource.call( this );

    this.addHandler( 'open-failed', function ( event ) {
        var msg = $.getString( "Errors.OpenFailed", event.eventSource, event.message);
        _this._showMessage( msg );
    });

    $.ControlDock.call( this, options );

    //Deal with tile sources
    var initialTileSource;

    if ( this.xmlPath  ){
        //Deprecated option.  Now it is preferred to use the tileSources option
        this.tileSources = [ this.xmlPath ];
    }

    if ( this.tileSources  ){
        // tileSources is a complex option...
        //
        // It can be a string, object, or an array of any of strings and objects.
        // At this point we only care about if it is an Array or not.
        //
        if( $.isArray( this.tileSources ) ){

            //must be a sequence of tileSource since the first item
            //is a legacy tile source
            if( this.tileSources.length > 1 ){
                THIS[ this.hash ].sequenced = true;
            }
            
            //Keeps the initial page within bounds
            if ( this.initialPage > this.tileSources.length - 1 ){
                this.initialPage = this.tileSources.length - 1;
            }
            
            initialTileSource = this.tileSources[ this.initialPage ];
            
            //Update the sequence (aka currrent page) property
            THIS[ this.hash ].sequence = this.initialPage;
        } else {
            initialTileSource = this.tileSources;
        }
    }

    this.element              = this.element || document.getElementById( this.id );
    this.canvas               = $.makeNeutralElement( "div" );
    this.keyboardCommandArea  = $.makeNeutralElement( "textarea" );

    this.canvas.className = "openseadragon-canvas";
    (function( style ){
        style.width    = "100%";
        style.height   = "100%";
        style.overflow = "hidden";
        style.position = "absolute";
        style.top      = "0px";
        style.left     = "0px";
    }(  this.canvas.style ));

    //the container is created through applying the ControlDock constructor above
    this.container.className = "openseadragon-container";
    (function( style ){
        style.width     = "100%";
        style.height    = "100%";
        style.position  = "relative";
        style.overflow  = "hidden";
        style.left      = "0px";
        style.top       = "0px";
        style.textAlign = "left";  // needed to protect against
    }( this.container.style ));

    this.keyboardCommandArea.className = "keyboard-command-area";
    (function( style ){
        style.width    = "100%";
        style.height   = "100%";
        style.overflow = "hidden";
        style.position = "absolute";
        style.top      = "0px";
        style.left     = "0px";
        style.resize   = "none";
    }(  this.keyboardCommandArea.style ));

    this.container.insertBefore( this.canvas, this.container.firstChild );
    this.container.insertBefore( this.keyboardCommandArea, this.container.firstChild );
    this.element.appendChild( this.container );

    //Used for toggling between fullscreen and default container size
    //TODO: these can be closure private and shared across Viewer
    //      instances.
    this.bodyWidth      = document.body.style.width;
    this.bodyHeight     = document.body.style.height;
    this.bodyOverflow   = document.body.style.overflow;
    this.docOverflow    = document.documentElement.style.overflow;

    this.keyboardCommandArea.innerTracker = new $.MouseTracker({
            _this : this,
            element:            this.keyboardCommandArea,
            focusHandler:       function( event ){
                if ( !event.preventDefaultAction ) {
                    var point    = $.getElementPosition( this.element );
                    window.scrollTo( 0, point.y );
                }
            },

            keyHandler:         function( event ){
                if ( !event.preventDefaultAction ) {
                    switch( event.keyCode ){
                        case 61://=|+
                            _this.viewport.zoomBy(1.1);
                            _this.viewport.applyConstraints();
                            return false;
                        case 45://-|_
                            _this.viewport.zoomBy(0.9);
                            _this.viewport.applyConstraints();
                            return false;
                        case 48://0|)
                            _this.viewport.goHome();
                            _this.viewport.applyConstraints();
                            return false;
                        case 119://w
                        case 87://W
                        case 38://up arrow
                            if ( event.shift ) {
                                _this.viewport.zoomBy(1.1);
                            } else {
                                _this.viewport.panBy(new $.Point(0, -0.05));
                            }
                            _this.viewport.applyConstraints();
                            return false;
                        case 115://s
                        case 83://S
                        case 40://down arrow
                            if ( event.shift ) {
                                _this.viewport.zoomBy(0.9);
                            } else {
                                _this.viewport.panBy(new $.Point(0, 0.05));
                            }
                            _this.viewport.applyConstraints();
                            return false;
                        case 97://a
                        case 37://left arrow
                            _this.viewport.panBy(new $.Point(-0.05, 0));
                            _this.viewport.applyConstraints();
                            return false;
                        case 100://d
                        case 39://right arrow
                            _this.viewport.panBy(new $.Point(0.05, 0));
                            _this.viewport.applyConstraints();
                            return false;
                        default:
                            //console.log( 'navigator keycode %s', event.keyCode );
                            return true;
                    }
                }
            }
        }).setTracking( true ); // default state


    this.innerTracker = new $.MouseTracker({
        element:            this.canvas,
        clickTimeThreshold: this.clickTimeThreshold,
        clickDistThreshold: this.clickDistThreshold,
        clickHandler:       $.delegate( this, onCanvasClick ),
        dragHandler:        $.delegate( this, onCanvasDrag ),
        releaseHandler:     $.delegate( this, onCanvasRelease ),
        scrollHandler:      $.delegate( this, onCanvasScroll )
    }).setTracking( this.mouseNavEnabled ? true : false ); // default state

    this.outerTracker = new $.MouseTracker({
        element:            this.container,
        clickTimeThreshold: this.clickTimeThreshold,
        clickDistThreshold: this.clickDistThreshold,
        enterHandler:       $.delegate( this, onContainerEnter ),
        exitHandler:        $.delegate( this, onContainerExit ),
        releaseHandler:     $.delegate( this, onContainerRelease )
    }).setTracking( this.mouseNavEnabled ? true : false ); // always tracking

    if( this.toolbar ){
        this.toolbar = new $.ControlDock({ element: this.toolbar });
    }

    this.bindStandardControls();
    this.bindSequenceControls();

    if ( initialTileSource ) {
        this.open( initialTileSource );

        if ( this.tileSources.length > 1 ) {
            this._updateSequenceButtons( this.initialPage );
        }
    }

    for ( i = 0; i < this.customControls.length; i++ ) {
        this.addControl(
            this.customControls[ i ].id,
            {anchor: this.customControls[ i ].anchor}
        );
    }

    $.requestAnimationFrame( function(){
        beginControlsAutoHide( _this );
    } );    // initial fade out

};

$.extend( $.Viewer.prototype, $.EventSource.prototype, $.ControlDock.prototype, /** @lends OpenSeadragon.Viewer.prototype */{


    /**
     * @function
     * @return {Boolean}
     */
    isOpen: function () {
        return !!this.source;
    },

    /**
     * A deprecated function, renamed to 'open' to match event name and
     * match current 'close' method.
     * @function
     * @param {String} dzi xml string or the url to a DZI xml document.
     * @return {OpenSeadragon.Viewer} Chainable.
     *
     * @deprecated - use {@link OpenSeadragon.Viewer#open} instead.
     */
    openDzi: function ( dzi ) {
        return this.open( dzi );
    },

    /**
     * A deprecated function, renamed to 'open' to match event name and
     * match current 'close' method.
     * @function
     * @param {String|Object|Function} See OpenSeadragon.Viewer.prototype.open
     * @return {OpenSeadragon.Viewer} Chainable.
     *
     * @deprecated - use {@link OpenSeadragon.Viewer#open} instead.
     */
    openTileSource: function ( tileSource ) {
        return this.open( tileSource );
    },

    /**
     * Open a TileSource object into the viewer.
     *
     * tileSources is a complex option...
     *
     * It can be a string, object, function, or an array of any of these:
     *
     * - A String implies a url used to determine the tileSource implementation
     *      based on the file extension of url. JSONP is implied by *.js,
     *      otherwise the url is retrieved as text and the resulting text is
     *      introspected to determine if its json, xml, or text and parsed.
     * - An Object implies an inline configuration which has a single
     *      property sufficient for being able to determine tileSource
     *      implementation. If the object has a property which is a function
     *      named 'getTileUrl', it is treated as a custom TileSource.
     * @function
     * @param {String|Object|Function}
     * @return {OpenSeadragon.Viewer} Chainable.
     * @fires OpenSeadragon.Viewer.event:open
     * @fires OpenSeadragon.Viewer.event:open-failed
     */
    open: function ( tileSource ) {
        var _this = this;

        _this._hideMessage();

        getTileSourceImplementation( _this, tileSource, function( tileSource ) {
            openTileSource( _this, tileSource );
        }, function( event ) {
            /**
             * Raised when an error occurs loading a TileSource.
             *
             * @event open-failed
             * @memberof OpenSeadragon.Viewer
             * @type {object}
             * @property {OpenSeadragon.Viewer} eventSource - A reference to the Viewer which raised the event.
             * @property {String} message
             * @property {String} source
             * @property {?Object} userData - Arbitrary subscriber-defined object.
             */
            _this.raiseEvent( 'open-failed', event );
        });

        return this;
    },


    /**
     * @function
     * @return {OpenSeadragon.Viewer} Chainable.
     * @fires OpenSeadragon.Viewer.event:close
     */
    close: function ( ) {
        if ( this._updateRequestId !== null ) {
            $.cancelAnimationFrame( this._updateRequestId );
            this._updateRequestId = null;
        }

        if ( this.navigator ) {
            this.navigator.close();
        }

        this.clearOverlays();

        this.source     = null;
        this.drawer     = null;
        this.drawers    = [];

        this.viewport   = this.preserveViewport ? this.viewport : null;
        //this.profiler   = null;
        if (this.canvas){
            this.canvas.innerHTML = "";
        }

        VIEWERS[ this.hash ] = null;
        delete VIEWERS[ this.hash ];

        /**
         * Raised when the viewer is closed (see {@link OpenSeadragon.Viewer#close}).
         *
         * @event close
         * @memberof OpenSeadragon.Viewer
         * @type {object}
         * @property {OpenSeadragon.Viewer} eventSource - A reference to the Viewer which raised the event.
         * @property {?Object} userData - Arbitrary subscriber-defined object.
         */
        this.raiseEvent( 'close' );

        return this;
    },


    /**
     * Function to destroy the viewer and clean up everything created by
     * OpenSeadragon.
     * @function
     */
    destroy: function( ) {
        this.close();

        this.removeAllHandlers();

        // Go through top element (passed to us) and remove all children
        // Use removeChild to make sure it handles SVG or any non-html
        // also it performs better - http://jsperf.com/innerhtml-vs-removechild/15
        if (this.element){
            while (this.element.firstChild) {
                this.element.removeChild(this.element.firstChild);
            }
        }

        // destroy the mouse trackers
        if (this.keyboardCommandArea){
            this.keyboardCommandArea.innerTracker.destroy();
        }
        if (this.innerTracker){
            this.innerTracker.destroy();
        }
        if (this.outerTracker){
            this.outerTracker.destroy();
        }

        // clear all our references to dom objects
        this.canvas = null;
        this.keyboardCommandArea = null;
        this.container = null;

        // clear our reference to the main element - they will need to pass it in again, creating a new viewer
        this.element = null;
    },


    /**
     * @function
     * @return {Boolean}
     */
    isMouseNavEnabled: function () {
        return this.innerTracker.isTracking();
    },

    /**
     * @function
     * @param {Boolean} enabled - true to enable, false to disable
     * @return {OpenSeadragon.Viewer} Chainable.
     * @fires OpenSeadragon.Viewer.event:mouse-enabled
     */
    setMouseNavEnabled: function( enabled ){
        this.innerTracker.setTracking( enabled );
        /**
         * Raised when mouse/touch navigation is enabled or disabled (see {@link OpenSeadragon.Viewer#setMouseNavEnabled}).
         *
         * @event mouse-enabled
         * @memberof OpenSeadragon.Viewer
         * @type {object}
         * @property {OpenSeadragon.Viewer} eventSource - A reference to the Viewer which raised the event.
         * @property {Boolean} enabled
         * @property {?Object} userData - Arbitrary subscriber-defined object.
         */
        this.raiseEvent( 'mouse-enabled', { enabled: enabled } );
        return this;
    },


    /**
     * @function
     * @return {Boolean}
     */
    areControlsEnabled: function () {
        var enabled = this.controls.length,
            i;
        for( i = 0; i < this.controls.length; i++ ){
            enabled = enabled && this.controls[ i ].isVisibile();
        }
        return enabled;
    },


    /**
     * Shows or hides the controls (e.g. the default navigation buttons).
     *
     * @function
     * @param {Boolean} true to show, false to hide.
     * @return {OpenSeadragon.Viewer} Chainable.
     * @fires OpenSeadragon.Viewer.event:controls-enabled
     */
    setControlsEnabled: function( enabled ) {
        if( enabled ){
            abortControlsAutoHide( this );
        } else {
            beginControlsAutoHide( this );
        }
        /**
         * Raised when the navigation controls are shown or hidden (see {@link OpenSeadragon.Viewer#setControlsEnabled}).
         *
         * @event controls-enabled
         * @memberof OpenSeadragon.Viewer
         * @type {object}
         * @property {OpenSeadragon.Viewer} eventSource - A reference to the Viewer which raised the event.
         * @property {Boolean} enabled
         * @property {?Object} userData - Arbitrary subscriber-defined object.
         */
        this.raiseEvent( 'controls-enabled', { enabled: enabled } );
        return this;
    },


    /**
     * @function
     * @return {Boolean}
     */
    isFullPage: function () {
        return THIS[ this.hash ].fullPage;
    },


    /**
     * Toggle full page mode.
     * @function
     * @param {Boolean} fullPage
     *      If true, enter full page mode.  If false, exit full page mode.
     * @return {OpenSeadragon.Viewer} Chainable.
     * @fires OpenSeadragon.Viewer.event:pre-full-page
     * @fires OpenSeadragon.Viewer.event:full-page
     */
    setFullPage: function( fullPage ) {

        var body = document.body,
            bodyStyle = body.style,
            docStyle = document.documentElement.style,
            _this = this,
            hash,
            nodes,
            i;

        //dont bother modifying the DOM if we are already in full page mode.
        if ( fullPage == this.isFullPage() ) {
            return this;
        }

        var fullPageEventArgs = {
            fullPage: fullPage,
            preventDefaultAction: false
        };
        /**
         * Raised when the viewer is about to change to/from full-page mode (see {@link OpenSeadragon.Viewer#setFullPage}).
         *
         * @event pre-full-page
         * @memberof OpenSeadragon.Viewer
         * @type {object}
         * @property {OpenSeadragon.Viewer} eventSource - A reference to the Viewer which raised the event.
         * @property {Boolean} fullPage - True if entering full-page mode, false if exiting full-page mode.
         * @property {Boolean} preventDefaultAction - Set to true to prevent full-page mode change. Default: false.
         * @property {?Object} userData - Arbitrary subscriber-defined object.
         */
        this.raiseEvent( 'pre-full-page', fullPageEventArgs );
        if ( fullPageEventArgs.preventDefaultAction ) {
            return this;
        }

        if ( fullPage ) {

            this.elementSize = $.getElementSize( this.element );
            this.pageScroll = $.getPageScroll();

            this.elementMargin = this.element.style.margin;
            this.element.style.margin = "0";
            this.elementPadding = this.element.style.padding;
            this.element.style.padding = "0";

            this.bodyMargin = bodyStyle.margin;
            this.docMargin = docStyle.margin;
            bodyStyle.margin = "0";
            docStyle.margin = "0";

            this.bodyPadding = bodyStyle.padding;
            this.docPadding = docStyle.padding;
            bodyStyle.padding = "0";
            docStyle.padding = "0";

            this.bodyWidth = bodyStyle.width;
            this.bodyHeight = bodyStyle.height;
            bodyStyle.width = "100%";
            bodyStyle.height = "100%";

            //when entering full screen on the ipad it wasnt sufficient to leave
            //the body intact as only only the top half of the screen would
            //respond to touch events on the canvas, while the bottom half treated
            //them as touch events on the document body.  Thus we remove and store
            //the bodies elements and replace them when we leave full screen.
            this.previousBody = [];
            THIS[ this.hash ].prevElementParent = this.element.parentNode;
            THIS[ this.hash ].prevNextSibling = this.element.nextSibling;
            THIS[ this.hash ].prevElementWidth = this.element.style.width;
            THIS[ this.hash ].prevElementHeight = this.element.style.height;
            nodes = body.childNodes.length;
            for ( i = 0; i < nodes; i++ ) {
                this.previousBody.push( body.childNodes[ 0 ] );
                body.removeChild( body.childNodes[ 0 ] );
            }

            //If we've got a toolbar, we need to enable the user to use css to
            //preserve it in fullpage mode
            if ( this.toolbar && this.toolbar.element ) {
                //save a reference to the parent so we can put it back
                //in the long run we need a better strategy
                this.toolbar.parentNode = this.toolbar.element.parentNode;
                this.toolbar.nextSibling = this.toolbar.element.nextSibling;
                body.appendChild( this.toolbar.element );

                //Make sure the user has some ability to style the toolbar based
                //on the mode
                $.addClass( this.toolbar.element, 'fullpage' );
            }

            $.addClass( this.element, 'fullpage' );
            body.appendChild( this.element );

            this.element.style.height = $.getWindowSize().y + 'px';
            this.element.style.width = $.getWindowSize().x + 'px';

            if ( this.toolbar && this.toolbar.element ) {
                this.element.style.height = (
                    $.getElementSize( this.element ).y - $.getElementSize( this.toolbar.element ).y
                ) + 'px';
            }

            THIS[ this.hash ].fullPage = true;

            // mouse will be inside container now
            $.delegate( this, onContainerEnter )( {} );

        } else {

            this.element.style.margin = this.elementMargin;
            this.element.style.padding = this.elementPadding;

            bodyStyle.margin = this.bodyMargin;
            docStyle.margin = this.docMargin;

            bodyStyle.padding = this.bodyPadding;
            docStyle.padding = this.docPadding;

            bodyStyle.width = this.bodyWidth;
            bodyStyle.height = this.bodyHeight;

            body.removeChild( this.element );
            nodes = this.previousBody.length;
            for ( i = 0; i < nodes; i++ ) {
                body.appendChild( this.previousBody.shift() );
            }

            $.removeClass( this.element, 'fullpage' );
            THIS[ this.hash ].prevElementParent.insertBefore(
                this.element,
                THIS[ this.hash ].prevNextSibling
            );

            //If we've got a toolbar, we need to enable the user to use css to
            //reset it to its original state
            if ( this.toolbar && this.toolbar.element ) {
                body.removeChild( this.toolbar.element );

                //Make sure the user has some ability to style the toolbar based
                //on the mode
                $.removeClass( this.toolbar.element, 'fullpage' );

                this.toolbar.parentNode.insertBefore(
                    this.toolbar.element,
                    this.toolbar.nextSibling
                );
                delete this.toolbar.parentNode;
                delete this.toolbar.nextSibling;
            }

            this.element.style.width = THIS[ this.hash ].prevElementWidth;
            this.element.style.height = THIS[ this.hash ].prevElementHeight;

            // After exiting fullPage or fullScreen, it can take some time
            // before the browser can actually set the scroll.
            var restoreScrollCounter = 0;
            var restoreScroll = function() {
                $.setPageScroll( _this.pageScroll );
                var pageScroll = $.getPageScroll();
                restoreScrollCounter++;
                if ( restoreScrollCounter < 10 &&
                    pageScroll.x !== _this.pageScroll.x ||
                    pageScroll.y !== _this.pageScroll.y ) {
                    $.requestAnimationFrame( restoreScroll );
                }
            };
            $.requestAnimationFrame( restoreScroll );

            THIS[ this.hash ].fullPage = false;

            // mouse will likely be outside now
            $.delegate( this, onContainerExit )( { } );

        }

        if ( this.navigator && this.viewport ) {
            this.navigator.update( this.viewport );
        }

        /**
         * Raised when the viewer has changed to/from full-page mode (see {@link OpenSeadragon.Viewer#setFullPage}).
         *
         * @event full-page
         * @memberof OpenSeadragon.Viewer
         * @type {object}
         * @property {OpenSeadragon.Viewer} eventSource - A reference to the Viewer which raised the event.
         * @property {Boolean} fullPage - True if changed to full-page mode, false if exited full-page mode.
         * @property {?Object} userData - Arbitrary subscriber-defined object.
         */
        this.raiseEvent( 'full-page', { fullPage: fullPage } );

        return this;
    },

    /**
     * Toggle full screen mode if supported. Toggle full page mode otherwise.
     * @function
     * @param {Boolean} fullScreen
     *      If true, enter full screen mode.  If false, exit full screen mode.
     * @return {OpenSeadragon.Viewer} Chainable.
     * @fires OpenSeadragon.Viewer.event:pre-full-screen
     * @fires OpenSeadragon.Viewer.event:full-screen
     */
    setFullScreen: function( fullScreen ) {
        var _this = this;

        if ( !$.supportsFullScreen ) {
            return this.setFullPage( fullScreen );
        }

        if ( $.isFullScreen() === fullScreen ) {
            return this;
        }

        var fullScreeEventArgs = {
            fullScreen: fullScreen,
            preventDefaultAction: false
        };
        /**
         * Raised when the viewer is about to change to/from full-screen mode (see {@link OpenSeadragon.Viewer#setFullScreen}).
         *
         * @event pre-full-screen
         * @memberof OpenSeadragon.Viewer
         * @type {object}
         * @property {OpenSeadragon.Viewer} eventSource - A reference to the Viewer which raised the event.
         * @property {Boolean} fullScreen - True if entering full-screen mode, false if exiting full-screen mode.
         * @property {Boolean} preventDefaultAction - Set to true to prevent full-screen mode change. Default: false.
         * @property {?Object} userData - Arbitrary subscriber-defined object.
         */
        this.raiseEvent( 'pre-full-screen', fullScreeEventArgs );
        if ( fullScreeEventArgs.preventDefaultAction ) {
            return this;
        }

        if ( fullScreen ) {

            this.setFullPage( true );
            // If the full page mode is not actually entered, we need to prevent
            // the full screen mode.
            if ( !this.isFullPage() ) {
                return this;
            }

            this.fullPageStyleWidth = this.element.style.width;
            this.fullPageStyleHeight = this.element.style.height;
            this.element.style.width = '100%';
            this.element.style.height = '100%';

            var onFullScreenChange = function() {
                var isFullScreen = $.isFullScreen();
                if ( !isFullScreen ) {
                    $.removeEvent( document, $.fullScreenEventName, onFullScreenChange );
                    $.removeEvent( document, $.fullScreenErrorEventName, onFullScreenChange );

                    _this.setFullPage( false );
                    if ( _this.isFullPage() ) {
                        _this.element.style.width = _this.fullPageStyleWidth;
                        _this.element.style.height = _this.fullPageStyleHeight;
                    }
                }
                if ( _this.navigator && _this.viewport ) {
                    _this.navigator.update( _this.viewport );
                }
                /**
                 * Raised when the viewer has changed to/from full-screen mode (see {@link OpenSeadragon.Viewer#setFullScreen}).
                 *
                 * @event full-screen
                 * @memberof OpenSeadragon.Viewer
                 * @type {object}
                 * @property {OpenSeadragon.Viewer} eventSource - A reference to the Viewer which raised the event.
                 * @property {Boolean} fullScreen - True if changed to full-screen mode, false if exited full-screen mode.
                 * @property {?Object} userData - Arbitrary subscriber-defined object.
                 */
                _this.raiseEvent( 'full-screen', { fullScreen: isFullScreen } );
            };
            $.addEvent( document, $.fullScreenEventName, onFullScreenChange );
            $.addEvent( document, $.fullScreenErrorEventName, onFullScreenChange );

            $.requestFullScreen( document.body );

        } else {
            $.cancelFullScreen();
        }
        return this;
    },

    /**
     * @function
     * @return {Boolean}
     */
    isVisible: function () {
        return this.container.style.visibility != "hidden";
    },


    /**
     * @function
     * @param {Boolean} visible
     * @return {OpenSeadragon.Viewer} Chainable.
     * @fires OpenSeadragon.Viewer.event:visible
     */
    setVisible: function( visible ){
        this.container.style.visibility = visible ? "" : "hidden";
        /**
         * Raised when the viewer is shown or hidden (see {@link OpenSeadragon.Viewer#setVisible}).
         *
         * @event visible
         * @memberof OpenSeadragon.Viewer
         * @type {object}
         * @property {OpenSeadragon.Viewer} eventSource - A reference to the Viewer which raised the event.
         * @property {Boolean} visible
         * @property {?Object} userData - Arbitrary subscriber-defined object.
         */
        this.raiseEvent( 'visible', { visible: visible } );
        return this;
    },

    /**
     * Add a layer.
     * options.tileSource can be anything that {@link OpenSeadragon.Viewer#open}
     *  supports except arrays of images as layers cannot be sequences.
     * @function
     * @param {Object} options
     * @param {String|Object|Function} [options.tileSource] The TileSource of the layer.
     * @param {Number} [options.opacity=1] The opacity of the layer.
     * @param {Number} [options.level] The level of the layer.
     * @returns {OpenSeadragon.Viewer} Chainable.
     * @fires OpenSeadragon.Viewer.event:add-layer
     * @fires OpenSeadragon.Viewer.event:add-layer-failed
     */
    addLayer: function( options ) {
        var _this = this,
            tileSource = options.tileSource;

        if ( !this.isOpen() ) {
            throw new Error( "An image must be loaded before adding layers." );
        }
        if ( !tileSource ) {
            throw new Error( "No tile source provided as new layer." );
        }
        if ( this.collectionMode ) {
            throw new Error( "Layers not supported in collection mode." );
        }

        function raiseAddLayerFailed( event ) {
             /**
             * Raised when an error occurs while adding a layer.
             * @event add-layer-failed
             * @memberOf OpenSeadragon.Viewer
             * @type {object}
             * @property {OpenSeadragon.Viewer} eventSource - A reference to the Viewer which raised the event.
             * @property {String} message
             * @property {String} source
             * @property {Object} options The options passed to the addLayer method.
             * @property {?Object} userData - Arbitrary subscriber-defined object.
             */
            _this.raiseEvent( 'add-layer-failed', event );
        }

        getTileSourceImplementation( this, tileSource, function( tileSource ) {

            if ( tileSource instanceof Array ) {
                raiseAddLayerFailed({
                    message: "Sequences can not be added as layers.",
                    source: tileSource,
                    options: options
                });
                return;
            }

            for ( var i = 0; i < _this.drawers.length; i++ ) {
                var otherAspectRatio = _this.drawers[ i ].source.aspectRatio;
                var diff = otherAspectRatio - tileSource.aspectRatio;
                if ( Math.abs( diff ) > _this.layersAspectRatioEpsilon ) {
                    raiseAddLayerFailed({
                        message: "Aspect ratio mismatch with layer " + i + ".",
                        source: tileSource,
                        options: options
                    });
                    return;
                }
            }

            var drawer = new $.Drawer({
                viewer: _this,
                source: tileSource,
                viewport: _this.viewport,
                element: _this.canvas,
                opacity: options.opacity !== undefined ?
                    options.opacity : _this.opacity,
                maxImageCacheCount: _this.maxImageCacheCount,
                imageLoaderLimit: _this.imageLoaderLimit,
                minZoomImageRatio: _this.minZoomImageRatio,
                wrapHorizontal: _this.wrapHorizontal,
                wrapVertical: _this.wrapVertical,
                immediateRender: _this.immediateRender,
                blendTime: _this.blendTime,
                alwaysBlend: _this.alwaysBlend,
                minPixelRatio: _this.minPixelRatio,
                timeout: _this.timeout,
                debugMode: _this.debugMode,
                debugGridColor: _this.debugGridColor
            });
            _this.drawers.push( drawer );
            if ( options.level !== undefined ) {
                _this.setLayerLevel( drawer, options.level );
            }
            THIS[ _this.hash ].forceRedraw = true;
            /**
             * Raised when a layer is successfully added.
             * @event add-layer
             * @memberOf OpenSeadragon.Viewer
             * @type {object}
             * @property {OpenSeadragon.Viewer} eventSource - A reference to the Viewer which raised the event.
             * @property {Object} options The options passed to the addLayer method.
             * @property {OpenSeadragon.Drawer} drawer The layer's underlying drawer.
             * @property {?Object} userData - Arbitrary subscriber-defined object.
             */
            _this.raiseEvent( 'add-layer', {
                options: options,
                drawer: drawer
            });
        }, function( event ) {
            event.options = options;
            raiseAddLayerFailed(event);
        } );

        return this;
    },

    /**
     * Get the layer at the specified level.
     * @param {Number} level The layer to retrieve level.
     * @returns {OpenSeadragon.Drawer} The layer at the specified level.
     */
    getLayerAtLevel: function( level ) {
        if ( level >= this.drawers.length ) {
            throw new Error( "Level bigger than number of layers." );
        }
        return this.drawers[ level ];
    },

    /**
     * Get the level of the layer associated with the given drawer or -1 if not
     * present.
     * @param {OpenSeadragon.Drawer} drawer The underlying drawer of the layer.
     * @returns {Number} The level of the layer or -1 if not present.
     */
    getLevelOfLayer: function( drawer ) {
        return $.indexOf( this.drawers, drawer );
    },

    /**
     * Get the number of layers used.
     * @returns {Number} The number of layers used.
     */
    getLayersCount: function() {
        return this.drawers.length;
    },

    /**
     * Change the level of a layer so that it appears over or under others.
     * @param {OpenSeadragon.Drawer} drawer The underlying drawer of the changing
     * level layer.
     * @param {Number} level The new level
     * @returns {OpenSeadragon.Viewer} Chainable.
     * @fires OpenSeadragon.Viewer.event:layer-level-changed
     */
    setLayerLevel: function( drawer, level ) {
        var oldLevel = this.getLevelOfLayer( drawer );

        if ( level >= this.drawers.length ) {
            throw new Error( "Level bigger than number of layers." );
        }
        if ( level === oldLevel || oldLevel === -1 ) {
            return this;
        }
        if ( level === 0 || oldLevel === 0 ) {
            if ( THIS[ this.hash ].sequenced ) {
                throw new Error( "Cannot reassign base level when in sequence mode." );
            }
            // We need to re-assign the base drawer and the source
            this.drawer = level === 0 ? drawer : this.getLayerAtLevel( level );
            this.source = this.drawer.source;
        }
        this.drawers.splice( oldLevel, 1 );
        this.drawers.splice( level, 0, drawer );
        this.canvas.removeChild( drawer.canvas );
        if ( level === 0 ) {
            var nextLevelCanvas = this.drawers[ 1 ].canvas;
            nextLevelCanvas.parentNode.insertBefore( drawer.canvas,
                nextLevelCanvas );
        } else {
            // Insert right after layer at level - 1
            var prevLevelCanvas = this.drawers[level - 1].canvas;
            prevLevelCanvas.parentNode.insertBefore( drawer.canvas,
                prevLevelCanvas.nextSibling );
        }

        /**
         * Raised when the order of the layers has been changed.
         * @event layer-level-changed
         * @memberOf OpenSeadragon.Viewer
         * @type {object}
         * @property {OpenSeadragon.Viewer} eventSource - A reference to the Viewer which raised the event.
         * @property {OpenSeadragon.Drawer} drawer - The drawer which level has
         * been changed
         * @property {Number} previousLevel - The previous level of the drawer
         * @property {Number} newLevel - The new level of the drawer
         * @property {?Object} userData - Arbitrary subscriber-defined object.
         */
        this.raiseEvent( 'layer-level-changed', {
            drawer: drawer,
            previousLevel: oldLevel,
            newLevel: level
        } );

        return this;
    },

    /**
     * Remove a layer. If there is only one layer, close the viewer.
     * @function
     * @param {OpenSeadragon.Drawer} drawer The underlying drawer of the layer 
     * to remove
     * @returns {OpenSeadragon.Viewer} Chainable.
     * @fires OpenSeadragon.Viewer.event:remove-layer
     */
    removeLayer: function( drawer ) {
        var index = this.drawers.indexOf( drawer );
        if ( index === -1 ) {
            return this;
        }
        if ( index === 0 ) {
            if ( THIS[ this.hash ].sequenced ) {
                throw new Error( "Cannot remove base layer when in sequence mode." );
            }
            if ( this.drawers.length === 1 ) {
                this.close();
                return this;
            }
            this.drawer = this.drawers[ 1 ];
        }

        this.drawers.splice( index, 1 );
        this.canvas.removeChild( drawer.canvas );
        /**
         * Raised when a layer is removed.
         * @event remove-layer
         * @memberOf OpenSeadragon.Viewer
         * @type {object}
         * @property {OpenSeadragon.Viewer} eventSource - A reference to the Viewer which raised the event.
         * @property {OpenSeadragon.Drawer} drawer The layer's underlying drawer.
         * @property {?Object} userData - Arbitrary subscriber-defined object.
         */
        this.raiseEvent( 'remove-layer', { drawer: drawer } );
        return this;
    },

    /**
     * Force the viewer to redraw its drawers.
     * @returns {OpenSeadragon.Viewer} Chainable.
     */
    forceRedraw: function() {
        THIS[ this.hash ].forceRedraw = true;
        return this;
    },

    /**
     * @function
     * @return {OpenSeadragon.Viewer} Chainable.
     */
    bindSequenceControls: function(){

        //////////////////////////////////////////////////////////////////////////
        // Image Sequence Controls
        //////////////////////////////////////////////////////////////////////////
        var onFocusHandler          = $.delegate( this, onFocus ),
            onBlurHandler           = $.delegate( this, onBlur ),
            onNextHandler           = $.delegate( this, onNext ),
            onPreviousHandler       = $.delegate( this, onPrevious ),
            navImages               = this.navImages,
            useGroup                = true ;

        if( this.showSequenceControl && THIS[ this.hash ].sequenced ){

            if( this.previousButton || this.nextButton ){
                //if we are binding to custom buttons then layout and
                //grouping is the responsibility of the page author
                useGroup = false;
            }

            this.previousButton = new $.Button({
                element:    this.previousButton ? $.getElement( this.previousButton ) : null,
                clickTimeThreshold: this.clickTimeThreshold,
                clickDistThreshold: this.clickDistThreshold,
                tooltip:    $.getString( "Tooltips.PreviousPage" ),
                srcRest:    resolveUrl( this.prefixUrl, navImages.previous.REST ),
                srcGroup:   resolveUrl( this.prefixUrl, navImages.previous.GROUP ),
                srcHover:   resolveUrl( this.prefixUrl, navImages.previous.HOVER ),
                srcDown:    resolveUrl( this.prefixUrl, navImages.previous.DOWN ),
                onRelease:  onPreviousHandler,
                onFocus:    onFocusHandler,
                onBlur:     onBlurHandler
            });

            this.nextButton = new $.Button({
                element:    this.nextButton ? $.getElement( this.nextButton ) : null,
                clickTimeThreshold: this.clickTimeThreshold,
                clickDistThreshold: this.clickDistThreshold,
                tooltip:    $.getString( "Tooltips.NextPage" ),
                srcRest:    resolveUrl( this.prefixUrl, navImages.next.REST ),
                srcGroup:   resolveUrl( this.prefixUrl, navImages.next.GROUP ),
                srcHover:   resolveUrl( this.prefixUrl, navImages.next.HOVER ),
                srcDown:    resolveUrl( this.prefixUrl, navImages.next.DOWN ),
                onRelease:  onNextHandler,
                onFocus:    onFocusHandler,
                onBlur:     onBlurHandler
            });

            if( !this.navPrevNextWrap ){
                this.previousButton.disable();
            }

            if( useGroup ){
                this.paging = new $.ButtonGroup({
                    buttons: [
                        this.previousButton,
                        this.nextButton
                    ],
                    clickTimeThreshold: this.clickTimeThreshold,
                    clickDistThreshold: this.clickDistThreshold
                });

                this.pagingControl = this.paging.element;

                if( this.toolbar ){
                    this.toolbar.addControl(
                        this.pagingControl,
                        {anchor: $.ControlAnchor.BOTTOM_RIGHT}
                    );
                }else{
                    this.addControl(
                        this.pagingControl,
                        {anchor: this.sequenceControlAnchor || $.ControlAnchor.TOP_LEFT}
                    );
                }
            }
        }
        return this;
    },


    /**
     * @function
     * @return {OpenSeadragon.Viewer} Chainable.
     */
    bindStandardControls: function(){
        //////////////////////////////////////////////////////////////////////////
        // Navigation Controls
        //////////////////////////////////////////////////////////////////////////
        var beginZoomingInHandler   = $.delegate( this, beginZoomingIn ),
            endZoomingHandler       = $.delegate( this, endZooming ),
            doSingleZoomInHandler   = $.delegate( this, doSingleZoomIn ),
            beginZoomingOutHandler  = $.delegate( this, beginZoomingOut ),
            doSingleZoomOutHandler  = $.delegate( this, doSingleZoomOut ),
            onHomeHandler           = $.delegate( this, onHome ),
            onFullScreenHandler     = $.delegate( this, onFullScreen ),
            onRotateLeftHandler     = $.delegate( this, onRotateLeft ),
            onRotateRightHandler    = $.delegate( this, onRotateRight ),
            onFocusHandler          = $.delegate( this, onFocus ),
            onBlurHandler           = $.delegate( this, onBlur ),
            navImages               = this.navImages,
            buttons                 = [],
            useGroup                = true ;


        if( this.showNavigationControl ){

            if( this.zoomInButton || this.zoomOutButton || this.homeButton || this.fullPageButton ){
                //if we are binding to custom buttons then layout and
                //grouping is the responsibility of the page author
                useGroup = false;
            }

            buttons.push( this.zoomInButton = new $.Button({
                element:    this.zoomInButton ? $.getElement( this.zoomInButton ) : null,
                clickTimeThreshold: this.clickTimeThreshold,
                clickDistThreshold: this.clickDistThreshold,
                tooltip:    $.getString( "Tooltips.ZoomIn" ),
                srcRest:    resolveUrl( this.prefixUrl, navImages.zoomIn.REST ),
                srcGroup:   resolveUrl( this.prefixUrl, navImages.zoomIn.GROUP ),
                srcHover:   resolveUrl( this.prefixUrl, navImages.zoomIn.HOVER ),
                srcDown:    resolveUrl( this.prefixUrl, navImages.zoomIn.DOWN ),
                onPress:    beginZoomingInHandler,
                onRelease:  endZoomingHandler,
                onClick:    doSingleZoomInHandler,
                onEnter:    beginZoomingInHandler,
                onExit:     endZoomingHandler,
                onFocus:    onFocusHandler,
                onBlur:     onBlurHandler
            }));

            buttons.push( this.zoomOutButton = new $.Button({
                element:    this.zoomOutButton ? $.getElement( this.zoomOutButton ) : null,
                clickTimeThreshold: this.clickTimeThreshold,
                clickDistThreshold: this.clickDistThreshold,
                tooltip:    $.getString( "Tooltips.ZoomOut" ),
                srcRest:    resolveUrl( this.prefixUrl, navImages.zoomOut.REST ),
                srcGroup:   resolveUrl( this.prefixUrl, navImages.zoomOut.GROUP ),
                srcHover:   resolveUrl( this.prefixUrl, navImages.zoomOut.HOVER ),
                srcDown:    resolveUrl( this.prefixUrl, navImages.zoomOut.DOWN ),
                onPress:    beginZoomingOutHandler,
                onRelease:  endZoomingHandler,
                onClick:    doSingleZoomOutHandler,
                onEnter:    beginZoomingOutHandler,
                onExit:     endZoomingHandler,
                onFocus:    onFocusHandler,
                onBlur:     onBlurHandler
            }));

            buttons.push( this.homeButton = new $.Button({
                element:    this.homeButton ? $.getElement( this.homeButton ) : null,
                clickTimeThreshold: this.clickTimeThreshold,
                clickDistThreshold: this.clickDistThreshold,
                tooltip:    $.getString( "Tooltips.Home" ),
                srcRest:    resolveUrl( this.prefixUrl, navImages.home.REST ),
                srcGroup:   resolveUrl( this.prefixUrl, navImages.home.GROUP ),
                srcHover:   resolveUrl( this.prefixUrl, navImages.home.HOVER ),
                srcDown:    resolveUrl( this.prefixUrl, navImages.home.DOWN ),
                onRelease:  onHomeHandler,
                onFocus:    onFocusHandler,
                onBlur:     onBlurHandler
            }));

            buttons.push( this.fullPageButton = new $.Button({
                element:    this.fullPageButton ? $.getElement( this.fullPageButton ) : null,
                clickTimeThreshold: this.clickTimeThreshold,
                clickDistThreshold: this.clickDistThreshold,
                tooltip:    $.getString( "Tooltips.FullPage" ),
                srcRest:    resolveUrl( this.prefixUrl, navImages.fullpage.REST ),
                srcGroup:   resolveUrl( this.prefixUrl, navImages.fullpage.GROUP ),
                srcHover:   resolveUrl( this.prefixUrl, navImages.fullpage.HOVER ),
                srcDown:    resolveUrl( this.prefixUrl, navImages.fullpage.DOWN ),
                onRelease:  onFullScreenHandler,
                onFocus:    onFocusHandler,
                onBlur:     onBlurHandler
            }));

            if (this.showRotationControl) {
                buttons.push( this.rotateLeft = new $.Button({
                    element:    this.rotateLeftButton ? $.getElement( this.rotateLeftButton ) : null,
                    clickTimeThreshold: this.clickTimeThreshold,
                    clickDistThreshold: this.clickDistThreshold,
                    tooltip:    $.getString( "Tooltips.RotateLeft" ),
                    srcRest:    resolveUrl( this.prefixUrl, navImages.rotateleft.REST ),
                    srcGroup:   resolveUrl( this.prefixUrl, navImages.rotateleft.GROUP ),
                    srcHover:   resolveUrl( this.prefixUrl, navImages.rotateleft.HOVER ),
                    srcDown:    resolveUrl( this.prefixUrl, navImages.rotateleft.DOWN ),
                    onRelease:  onRotateLeftHandler,
                    onFocus:    onFocusHandler,
                    onBlur:     onBlurHandler
                }));

                buttons.push( this.rotateRight = new $.Button({
                    element:    this.rotateRightButton ? $.getElement( this.rotateRightButton ) : null,
                    clickTimeThreshold: this.clickTimeThreshold,
                    clickDistThreshold: this.clickDistThreshold,
                    tooltip:    $.getString( "Tooltips.RotateRight" ),
                    srcRest:    resolveUrl( this.prefixUrl, navImages.rotateright.REST ),
                    srcGroup:   resolveUrl( this.prefixUrl, navImages.rotateright.GROUP ),
                    srcHover:   resolveUrl( this.prefixUrl, navImages.rotateright.HOVER ),
                    srcDown:    resolveUrl( this.prefixUrl, navImages.rotateright.DOWN ),
                    onRelease:  onRotateRightHandler,
                    onFocus:    onFocusHandler,
                    onBlur:     onBlurHandler
                }));

            }

            if( useGroup ){
                this.buttons = new $.ButtonGroup({
                    buttons:            buttons,
                    clickTimeThreshold: this.clickTimeThreshold,
                    clickDistThreshold: this.clickDistThreshold
                });

                this.navControl  = this.buttons.element;
                this.addHandler( 'open', $.delegate( this, lightUp ) );

                if( this.toolbar ){
                    this.toolbar.addControl(
                        this.navControl,
                        {anchor: $.ControlAnchor.TOP_LEFT}
                    );
                }else{
                    this.addControl(
                        this.navControl,
                        {anchor: this.navigationControlAnchor || $.ControlAnchor.TOP_LEFT}
                    );
                }
            }

        }
        return this;
    },
    
    /**
     * Gets the active page of a sequence
     * @function
     * @return {Number}
     */
    currentPage: function () {
        return THIS[ this.hash ].sequence;
      },

    /**
     * @function
     * @return {OpenSeadragon.Viewer} Chainable.
     * @fires OpenSeadragon.Viewer.event:page
     */
    goToPage: function( page ){
        if( page >= 0 && page < this.tileSources.length ){
            /**
             * Raised when the page is changed on a viewer configured with multiple image sources (see {@link OpenSeadragon.Viewer#goToPage}).
             *
             * @event page
             * @memberof OpenSeadragon.Viewer
             * @type {Object}
             * @property {OpenSeadragon.Viewer} eventSource - A reference to the Viewer which raised the event.
             * @property {Number} page - The page index.
             * @property {?Object} userData - Arbitrary subscriber-defined object.
             */
            this.raiseEvent( 'page', { page: page } );

            THIS[ this.hash ].sequence = page;

            this._updateSequenceButtons( page );

            this.open( this.tileSources[ page ] );

            if( this.referenceStrip ){
                this.referenceStrip.setFocus( page );
            }
        }

        return this;
    },

   /**
     * Adds an html element as an overlay to the current viewport.  Useful for
     * highlighting words or areas of interest on an image or other zoomable
     * interface. The overlays added via this method are removed when the viewport
     * is closed which include when changing page.
     * @method
     * @param {Element|String|Object} element - A reference to an element or an id for
     *      the element which will overlayed. Or an Object specifying the configuration for the overlay
     * @param {OpenSeadragon.Point|OpenSeadragon.Rect} location - The point or
     *      rectangle which will be overlayed.
     * @param {OpenSeadragon.OverlayPlacement} placement - The position of the
     *      viewport which the location coordinates will be treated as relative
     *      to.
     * @param {function} onDraw - If supplied the callback is called when the overlay
     *      needs to be drawn. It it the responsibility of the callback to do any drawing/positioning.
     *      It is passed position, size and element.
     * @return {OpenSeadragon.Viewer} Chainable.
     * @fires OpenSeadragon.Viewer.event:add-overlay
     */
    addOverlay: function( element, location, placement, onDraw ) {
        var options;
        if( $.isPlainObject( element ) ){
            options = element;
        } else {
            options = {
                element: element,
                location: location,
                placement: placement,
                onDraw: onDraw
            };
        }

        element = $.getElement( options.element );

        if ( getOverlayIndex( this.currentOverlays, element ) >= 0 ) {
            // they're trying to add a duplicate overlay
            return this;
        }
        this.currentOverlays.push( getOverlayObject( this, options ) );
        THIS[ this.hash ].forceRedraw = true;
        /**
         * Raised when an overlay is added to the viewer (see {@link OpenSeadragon.Viewer#addOverlay}).
         *
         * @event add-overlay
         * @memberof OpenSeadragon.Viewer
         * @type {object}
         * @property {OpenSeadragon.Viewer} eventSource - A reference to the Viewer which raised the event.
         * @property {Element} element - The overlay element.
         * @property {OpenSeadragon.Point|OpenSeadragon.Rect} location
         * @property {OpenSeadragon.OverlayPlacement} placement
         * @property {?Object} userData - Arbitrary subscriber-defined object.
         */
        this.raiseEvent( 'add-overlay', {
            element: element,
            location: options.location,
            placement: options.placement
        });
        return this;
    },

    /**
     * Updates the overlay represented by the reference to the element or
     * element id moving it to the new location, relative to the new placement.
     * @method
     * @param {OpenSeadragon.Point|OpenSeadragon.Rect} location - The point or
     *      rectangle which will be overlayed.
     * @param {OpenSeadragon.OverlayPlacement} placement - The position of the
     *      viewport which the location coordinates will be treated as relative
     *      to.
     * @return {OpenSeadragon.Viewer} Chainable.
     * @fires OpenSeadragon.Viewer.event:update-overlay
     */
    updateOverlay: function( element, location, placement ) {
        var i;

        element = $.getElement( element );
        i = getOverlayIndex( this.currentOverlays, element );

        if ( i >= 0 ) {
            this.currentOverlays[ i ].update( location, placement );
            THIS[ this.hash ].forceRedraw = true;
            /**
             * Raised when an overlay's location or placement changes
             * (see {@link OpenSeadragon.Viewer#updateOverlay}).
             *
             * @event update-overlay
             * @memberof OpenSeadragon.Viewer
             * @type {object}
             * @property {OpenSeadragon.Viewer} eventSource - A reference to the
             * Viewer which raised the event.
             * @property {Element} element
             * @property {OpenSeadragon.Point|OpenSeadragon.Rect} location
             * @property {OpenSeadragon.OverlayPlacement} placement
             * @property {?Object} userData - Arbitrary subscriber-defined object.
             */
            this.raiseEvent( 'update-overlay', {
                element: element,
                location: location,
                placement: placement
            });
        }
        return this;
    },

    /**
     * Removes an overlay identified by the reference element or element id
     * and schedules an update.
     * @method
     * @param {Element|String} element - A reference to the element or an
     *      element id which represent the ovelay content to be removed.
     * @return {OpenSeadragon.Viewer} Chainable.
     * @fires OpenSeadragon.Viewer.event:remove-overlay
     */
    removeOverlay: function( element ) {
        var i;

        element = $.getElement( element );
        i = getOverlayIndex( this.currentOverlays, element );

        if ( i >= 0 ) {
            this.currentOverlays[ i ].destroy();
            this.currentOverlays.splice( i, 1 );
            THIS[ this.hash ].forceRedraw = true;
            /**
             * Raised when an overlay is removed from the viewer
             * (see {@link OpenSeadragon.Viewer#removeOverlay}).
             *
             * @event remove-overlay
             * @memberof OpenSeadragon.Viewer
             * @type {object}
             * @property {OpenSeadragon.Viewer} eventSource - A reference to the
             * Viewer which raised the event.
             * @property {Element} element - The overlay element.
             * @property {?Object} userData - Arbitrary subscriber-defined object.
             */
            this.raiseEvent( 'remove-overlay', {
                element: element
            });
        }
        return this;
    },

    /**
     * Removes all currently configured Overlays from this Viewer and schedules
     * an update.
     * @method
     * @return {OpenSeadragon.Viewer} Chainable.
     * @fires OpenSeadragon.Viewer.event:clear-overlay
     */
    clearOverlays: function() {
        while ( this.currentOverlays.length > 0 ) {
            this.currentOverlays.pop().destroy();
        }
        THIS[ this.hash ].forceRedraw = true;
        /**
         * Raised when all overlays are removed from the viewer (see {@link OpenSeadragon.Drawer#clearOverlays}).
         *
         * @event clear-overlay
         * @memberof OpenSeadragon.Viewer
         * @type {object}
         * @property {OpenSeadragon.Viewer} eventSource - A reference to the Viewer which raised the event.
         * @property {?Object} userData - Arbitrary subscriber-defined object.
         */
        this.raiseEvent( 'clear-overlay', {} );
        return this;
    },

    /**
     * Updates the sequence buttons.
     * @function OpenSeadragon.Viewer.prototype._updateSequenceButtons
     * @private
     * @param {Number} Sequence Value
     */
    _updateSequenceButtons: function (page) {

            if( this.nextButton ){
                if( ( this.tileSources.length - 1 ) === page  ){
                    //Disable next button
                    if(!this.navPrevNextWrap){
                        this.nextButton.disable();
                    }
                } else {
                    this.nextButton.enable();
                }
            }
            if( this.previousButton ){
                if( page > 0 ){
                    //Enable previous button
                    this.previousButton.enable();
                } else {
                    if(!this.navPrevNextWrap){
                        this.previousButton.disable();
                    }
                }
            }
      },
      
    /**
     * Display a message in the viewport
     * @function OpenSeadragon.Viewer.prototype._showMessage
     * @private
     * @param {String} text message
     */
    _showMessage: function ( message ) {
        this._hideMessage();

        var div = $.makeNeutralElement( "div" );
        div.appendChild( document.createTextNode( message ) );

        this.messageDiv = $.makeCenteredNode( div );

        $.addClass(this.messageDiv, "openseadragon-message");

        this.container.appendChild( this.messageDiv );
    },

    /**
     * Hide any currently displayed viewport message
     * @function OpenSeadragon.Viewer.prototype._hideMessage
     * @private
     */
    _hideMessage: function () {
        var div = this.messageDiv;
        if (div) {
            div.parentNode.removeChild(div);
            delete this.messageDiv;
        }
    }
});


/**
 * _getSafeElemSize is like getElementSize(), but refuses to return 0 for x or y,
 * which was causing some calling operations in updateOnce and openTileSource to
 * return NaN.
 * @returns {Point}
 * @private
 */
function _getSafeElemSize (oElement) {
    oElement = $.getElement( oElement );

    return new $.Point(
        (oElement.clientWidth === 0 ? 1 : oElement.clientWidth),
        (oElement.clientHeight === 0 ? 1 : oElement.clientHeight)
    );
}

/**
 * @function
 * @private
 */
function getTileSourceImplementation( viewer, tileSource, successCallback,
    failCallback ) {
    var _this = viewer;

    //allow plain xml strings or json strings to be parsed here
    if ( $.type( tileSource ) == 'string' ) {
        if ( tileSource.match( /\s*<.*/ ) ) {
            tileSource = $.parseXml( tileSource );
        } else if ( tileSource.match( /\s*[\{\[].*/ ) ) {
            /*jshint evil:true*/
            tileSource = eval( '(' + tileSource + ')' );
        }
    }

    setTimeout( function() {
        if ( $.type( tileSource ) == 'string' ) {
            //If its still a string it means it must be a url at this point
            tileSource = new $.TileSource( tileSource, function( event ) {
                successCallback( event.tileSource );
            });
            tileSource.addHandler( 'open-failed', function( event ) {
                failCallback( event );
            } );

        } else if ( $.isPlainObject( tileSource ) || tileSource.nodeType ) {
            if ( $.isFunction( tileSource.getTileUrl ) ) {
                //Custom tile source
                var customTileSource = new $.TileSource( tileSource );
                customTileSource.getTileUrl = tileSource.getTileUrl;
                successCallback( customTileSource );
            } else {
                //inline configuration
                var $TileSource = $.TileSource.determineType( _this, tileSource );
                if ( !$TileSource ) {
                    failCallback( {
                        message: "Unable to load TileSource",
                        source: tileSource
                    });
                    return;
                }
                var options = $TileSource.prototype.configure.apply( _this, [ tileSource ] );
                var readySource = new $TileSource( options );
                successCallback( readySource );
            }
        } else {
            //can assume it's already a tile source implementation
            successCallback( tileSource );
        }
    }, 1 );
}

/**
 * @function
 * @private
 */
function openTileSource( viewer, source ) {
    var i,
        _this = viewer;

    if ( _this.source ) {
        _this.close( );
    }

    _this.canvas.innerHTML = "";
    THIS[ _this.hash ].prevContainerSize = _getSafeElemSize( _this.container );


    if( _this.collectionMode ){
        _this.source = new $.TileSourceCollection({
            rows: _this.collectionRows,
            layout: _this.collectionLayout,
            tileSize: _this.collectionTileSize,
            tileSources: _this.tileSources,
            tileMargin: _this.collectionTileMargin
        });
        _this.viewport = _this.viewport ? _this.viewport : new $.Viewport({
            collectionMode:         true,
            collectionTileSource:   _this.source,
            containerSize:          THIS[ _this.hash ].prevContainerSize,
            contentSize:            _this.source.dimensions,
            springStiffness:        _this.springStiffness,
            animationTime:          _this.animationTime,
            showNavigator:          false,
            minZoomImageRatio:      1,
            maxZoomPixelRatio:      1,
            viewer:                 _this,
            degrees:                 _this.degrees //,
            //TODO: figure out how to support these in a way that makes sense
            //minZoomLevel:           this.minZoomLevel,
            //maxZoomLevel:           this.maxZoomLevel
        });
    } else {
        if( source ){
            _this.source = source;
        }
        _this.viewport = _this.viewport ? _this.viewport : new $.Viewport({
            containerSize:      THIS[ _this.hash ].prevContainerSize,
            contentSize:        _this.source.dimensions,
            springStiffness:    _this.springStiffness,
            animationTime:      _this.animationTime,
            minZoomImageRatio:  _this.minZoomImageRatio,
            maxZoomPixelRatio:  _this.maxZoomPixelRatio,
            visibilityRatio:    _this.visibilityRatio,
            wrapHorizontal:     _this.wrapHorizontal,
            wrapVertical:       _this.wrapVertical,
            defaultZoomLevel:   _this.defaultZoomLevel,
            minZoomLevel:       _this.minZoomLevel,
            maxZoomLevel:       _this.maxZoomLevel,
            viewer:             _this,
            degrees:            _this.degrees
        });
    }

    if( _this.preserveViewport ){
        _this.viewport.resetContentSize( _this.source.dimensions );
    }

    _this.source.overlays = _this.source.overlays || [];

    _this.drawer = new $.Drawer({
        viewer:             _this,
        source:             _this.source,
        viewport:           _this.viewport,
        element:            _this.canvas,
<<<<<<< HEAD
        overlays:           [].concat( _this.overlays ).concat( _this.source.overlays ),
        opacity:            _this.opacity,
=======
>>>>>>> 1643660f
        maxImageCacheCount: _this.maxImageCacheCount,
        imageLoaderLimit:   _this.imageLoaderLimit,
        minZoomImageRatio:  _this.minZoomImageRatio,
        wrapHorizontal:     _this.wrapHorizontal,
        wrapVertical:       _this.wrapVertical,
        immediateRender:    _this.immediateRender,
        blendTime:          _this.blendTime,
        alwaysBlend:        _this.alwaysBlend,
        minPixelRatio:      _this.collectionMode ? 0 : _this.minPixelRatio,
        timeout:            _this.timeout,
        debugMode:          _this.debugMode,
        debugGridColor:     _this.debugGridColor
    });
    _this.drawers = [_this.drawer];

    // Now that we have a drawer, see if it supports rotate. If not we need to remove the rotate buttons
    if (!_this.drawer.canRotate()) {
        // Disable/remove the rotate left/right buttons since they aren't supported
        if (_this.rotateLeft) {
            i = _this.buttons.buttons.indexOf(_this.rotateLeft);
            _this.buttons.buttons.splice(i, 1);
            _this.buttons.element.removeChild(_this.rotateLeft.element);
        }
        if (_this.rotateRight) {
            i = _this.buttons.buttons.indexOf(_this.rotateRight);
            _this.buttons.buttons.splice(i, 1);
            _this.buttons.element.removeChild(_this.rotateRight.element);
        }
    }

    //Instantiate a navigator if configured
    if ( _this.showNavigator  && !_this.collectionMode ){
        // Note: By passing the fully parsed source, the navigator doesn't
        // have to load it again.
        if ( _this.navigator ) {
            _this.navigator.open( source );
        } else {
            _this.navigator = new $.Navigator({
                id:                _this.navigatorId,
                position:          _this.navigatorPosition,
                sizeRatio:         _this.navigatorSizeRatio,
                maintainSizeRatio: _this.navigatorMaintainSizeRatio,
                top:               _this.navigatorTop,
                left:              _this.navigatorLeft,
                width:             _this.navigatorWidth,
                height:            _this.navigatorHeight,
                autoResize:        _this.navigatorAutoResize,
                tileSources:       source,
                tileHost:          _this.tileHost,
                prefixUrl:         _this.prefixUrl,
                viewer:            _this
            });
        }
    }

    //Instantiate a referencestrip if configured
    if ( _this.showReferenceStrip  && !_this.referenceStrip ){
        _this.referenceStrip = new $.ReferenceStrip({
            id:          _this.referenceStripElement,
            position:    _this.referenceStripPosition,
            sizeRatio:   _this.referenceStripSizeRatio,
            scroll:      _this.referenceStripScroll,
            height:      _this.referenceStripHeight,
            width:       _this.referenceStripWidth,
            tileSources: _this.tileSources,
            tileHost:    _this.tileHost,
            prefixUrl:   _this.prefixUrl,
            viewer:      _this
        });
    }

    //this.profiler = new $.Profiler();

    THIS[ _this.hash ].animating = false;
    THIS[ _this.hash ].forceRedraw = true;
    _this._updateRequestId = scheduleUpdate( _this, updateMulti );

    VIEWERS[ _this.hash ] = _this;

    loadOverlays( _this );

    /**
     * Raised when the viewer has opened and loaded one or more TileSources.
     *
     * @event open
     * @memberof OpenSeadragon.Viewer
     * @type {object}
     * @property {OpenSeadragon.Viewer} eventSource - A reference to the Viewer which raised the event.
     * @property {OpenSeadragon.TileSource} source
     * @property {?Object} userData - Arbitrary subscriber-defined object.
     */
    _this.raiseEvent( 'open', { source: source } );

    return _this;
}

function loadOverlays( _this ) {
    _this.currentOverlays = [];
    for ( var i = 0; i < _this.overlays.length; i++ ) {
        _this.currentOverlays[ i ] = getOverlayObject( _this, _this.overlays[ i ] );
    }
    for ( var j = 0; j < _this.source.overlays.length; j++ ) {
        _this.currentOverlays[ i + j ] =
            getOverlayObject( _this, _this.source.overlays[ j ] );
    }
}

function getOverlayObject( viewer, overlay ) {
    if ( overlay instanceof $.Overlay ) {
        return overlay;
    }

    var element = null;
    if ( overlay.element ) {
        element = $.getElement( overlay.element );
    } else {
        var id = overlay.id ?
            overlay.id :
            "openseadragon-overlay-" + Math.floor( Math.random() * 10000000 );

        element = $.getElement( overlay.id );
        if ( !element ) {
            element         = document.createElement( "a" );
            element.href    = "#/overlay/" + id;
        }
        element.id = id;
        $.addClass( element, overlay.className ?
            overlay.className :
            "openseadragon-overlay"
        );
    }

    var location = overlay.location;
    if ( !location ) {
        var rect = ( overlay.height && overlay.width ) ? new $.Rect(
            overlay.x || overlay.px,
            overlay.y || overlay.py,
            overlay.width,
            overlay.height
        ) : new $.Point(
            overlay.x || overlay.px,
            overlay.y || overlay.py
        );
        if( overlay.px !== undefined ) {
            //if they specified 'px' so it's in pixel coordinates so
            //we need to translate to viewport coordinates
            rect = viewer.viewport.imageToViewportRectangle( rect );
        }
        location = overlay.placement ? viewer.viewport.pointFromPixel( rect ) :
            rect;
    }

    var placement = overlay.placement;
    if ( placement && ( $.type( placement ) === "string" ) ) {
        placement = $.OverlayPlacement[ overlay.placement.toUpperCase() ];
    }

    return new $.Overlay({
        element: element,
        location: location,
        placement: placement,
        onDraw: overlay.onDraw
    });
}

/**
 * @private
 * @inner
 * Determines the index of the given overlay in the given overlays array.
 */
function getOverlayIndex( overlays, element ) {
    var i;
    for ( i = overlays.length - 1; i >= 0; i-- ) {
        if ( overlays[ i ].element === element ) {
            return i;
        }
    }

    return -1;
}

function drawOverlays( viewport, overlays, container ) {
    var i,
        length = overlays.length;
    for ( i = 0; i < length; i++ ) {
        overlays[ i ].drawHTML( container, viewport );
    }
}

///////////////////////////////////////////////////////////////////////////////
// Schedulers provide the general engine for animation
///////////////////////////////////////////////////////////////////////////////
function scheduleUpdate( viewer, updateFunc ){
    return $.requestAnimationFrame( function(){
        updateFunc( viewer );
    } );
}


//provides a sequence in the fade animation
function scheduleControlsFade( viewer ) {
    $.requestAnimationFrame( function(){
        updateControlsFade( viewer );
    });
}


//initiates an animation to hide the controls
function beginControlsAutoHide( viewer ) {
    if ( !viewer.autoHideControls ) {
        return;
    }
    viewer.controlsShouldFade = true;
    viewer.controlsFadeBeginTime =
        $.now() +
        viewer.controlsFadeDelay;

    window.setTimeout( function(){
        scheduleControlsFade( viewer );
    }, viewer.controlsFadeDelay );
}


//determines if fade animation is done or continues the animation
function updateControlsFade( viewer ) {
    var currentTime,
        deltaTime,
        opacity,
        i;
    if ( viewer.controlsShouldFade ) {
        currentTime = $.now();
        deltaTime = currentTime - viewer.controlsFadeBeginTime;
        opacity = 1.0 - deltaTime / viewer.controlsFadeLength;

        opacity = Math.min( 1.0, opacity );
        opacity = Math.max( 0.0, opacity );

        for ( i = viewer.controls.length - 1; i >= 0; i--) {
            if (viewer.controls[ i ].autoFade) {
                viewer.controls[ i ].setOpacity( opacity );
            }
        }

        if ( opacity > 0 ) {
            // fade again
            scheduleControlsFade( viewer );
        }
    }
}


//stop the fade animation on the controls and show them
function abortControlsAutoHide( viewer ) {
    var i;
    viewer.controlsShouldFade = false;
    for ( i = viewer.controls.length - 1; i >= 0; i-- ) {
        viewer.controls[ i ].setOpacity( 1.0 );
    }
}



///////////////////////////////////////////////////////////////////////////////
// Default view event handlers.
///////////////////////////////////////////////////////////////////////////////
function onFocus(){
    abortControlsAutoHide( this );
}

function onBlur(){
    beginControlsAutoHide( this );

}

function onCanvasClick( event ) {
    var zoomPerClick,
        factor;
    if ( !event.preventDefaultAction && this.viewport && event.quick ) {    // ignore clicks where mouse moved
        zoomPerClick = this.zoomPerClick;
        factor = event.shift ? 1.0 / zoomPerClick : zoomPerClick;
        this.viewport.zoomBy(
            factor,
            this.viewport.pointFromPixel( event.position, true )
        );
        this.viewport.applyConstraints();
    }
    /**
     * Raised when a mouse press/release or touch/remove occurs on the {@link OpenSeadragon.Viewer#canvas} element.
     *
     * @event canvas-click
     * @memberof OpenSeadragon.Viewer
     * @type {object}
     * @property {OpenSeadragon.Viewer} eventSource - A reference to the Viewer which raised this event.
     * @property {OpenSeadragon.MouseTracker} tracker - A reference to the MouseTracker which originated this event.
     * @property {OpenSeadragon.Point} position - The position of the event relative to the tracked element.
     * @property {Boolean} quick - True only if the clickDistThreshold and clickDeltaThreshold are both passed. Useful for differentiating between clicks and drags.
     * @property {Boolean} shift - True if the shift key was pressed during this event.
     * @property {Object} originalEvent - The original DOM event.
     * @property {?Object} userData - Arbitrary subscriber-defined object.
     */
    this.raiseEvent( 'canvas-click', {
        tracker: event.eventSource,
        position: event.position,
        quick: event.quick,
        shift: event.shift,
        originalEvent: event.originalEvent
    });
}

function onCanvasDrag( event ) {
    if ( !event.preventDefaultAction && this.viewport ) {
        if( !this.panHorizontal ){
            event.delta.x = 0;
        }
        if( !this.panVertical ){
            event.delta.y = 0;
        }
        this.viewport.panBy(
            this.viewport.deltaPointsFromPixels(
                event.delta.negate()
            )
        );
        if( this.constrainDuringPan ){
            this.viewport.applyConstraints();
        }
    }
    /**
     * Raised when a mouse or touch drag operation occurs on the {@link OpenSeadragon.Viewer#canvas} element.
     *
     * @event canvas-drag
     * @memberof OpenSeadragon.Viewer
     * @type {object}
     * @property {OpenSeadragon.Viewer} eventSource - A reference to the Viewer which raised this event.
     * @property {OpenSeadragon.MouseTracker} tracker - A reference to the MouseTracker which originated this event.
     * @property {OpenSeadragon.Point} position - The position of the event relative to the tracked element.
     * @property {OpenSeadragon.Point} delta - The x,y components of the difference between start drag and end drag.
     * @property {Boolean} shift - True if the shift key was pressed during this event.
     * @property {Object} originalEvent - The original DOM event.
     * @property {?Object} userData - Arbitrary subscriber-defined object.
     */
    this.raiseEvent( 'canvas-drag', {
        tracker: event.eventSource,
        position: event.position,
        delta: event.delta,
        shift: event.shift,
        originalEvent: event.originalEvent
    });
}

function onCanvasRelease( event ) {
    if ( event.insideElementPressed && this.viewport ) {
        this.viewport.applyConstraints();
    }
    /**
     * Raised when the mouse button is released or touch ends on the {@link OpenSeadragon.Viewer#canvas} element.
     *
     * @event canvas-release
     * @memberof OpenSeadragon.Viewer
     * @type {object}
     * @property {OpenSeadragon.Viewer} eventSource - A reference to the Viewer which raised this event.
     * @property {OpenSeadragon.MouseTracker} tracker - A reference to the MouseTracker which originated this event.
     * @property {OpenSeadragon.Point} position - The position of the event relative to the tracked element.
     * @property {Boolean} insideElementPressed - True if the left mouse button is currently being pressed and was initiated inside the tracked element, otherwise false.
     * @property {Boolean} insideElementReleased - True if the cursor still inside the tracked element when the button was released.
     * @property {Object} originalEvent - The original DOM event.
     * @property {?Object} userData - Arbitrary subscriber-defined object.
     */
    this.raiseEvent( 'canvas-release', {
        tracker: event.eventSource,
        position: event.position,
        insideElementPressed: event.insideElementPressed,
        insideElementReleased: event.insideElementReleased,
        originalEvent: event.originalEvent
    });
}

function onCanvasScroll( event ) {
    var factor;
    if ( !event.preventDefaultAction && this.viewport ) {
        factor = Math.pow( this.zoomPerScroll, event.scroll );
        this.viewport.zoomBy(
            factor,
            this.viewport.pointFromPixel( event.position, true )
        );
        this.viewport.applyConstraints();
    }
    /**
     * Raised when a scroll event occurs on the {@link OpenSeadragon.Viewer#canvas} element (mouse wheel, touch pinch, etc.).
     *
     * @event canvas-scroll
     * @memberof OpenSeadragon.Viewer
     * @type {object}
     * @property {OpenSeadragon.Viewer} eventSource - A reference to the Viewer which raised this event.
     * @property {OpenSeadragon.MouseTracker} tracker - A reference to the MouseTracker which originated this event.
     * @property {OpenSeadragon.Point} position - The position of the event relative to the tracked element.
     * @property {Number} scroll - The scroll delta for the event.
     * @property {Boolean} shift - True if the shift key was pressed during this event.
     * @property {Object} originalEvent - The original DOM event.
     * @property {?Object} userData - Arbitrary subscriber-defined object.
     */
    this.raiseEvent( 'canvas-scroll', {
        tracker: event.eventSource,
        position: event.position,
        scroll: event.scroll,
        shift: event.shift,
        originalEvent: event.originalEvent
    });
    //cancels event
    return false;
}

function onContainerExit( event ) {
    if ( !event.insideElementPressed ) {
        THIS[ this.hash ].mouseInside = false;
        if ( !THIS[ this.hash ].animating ) {
            beginControlsAutoHide( this );
        }
    }
    /**
     * Raised when the cursor leaves the {@link OpenSeadragon.Viewer#container} element.
     *
     * @event container-exit
     * @memberof OpenSeadragon.Viewer
     * @type {object}
     * @property {OpenSeadragon.Viewer} eventSource - A reference to the Viewer which raised this event.
     * @property {OpenSeadragon.MouseTracker} tracker - A reference to the MouseTracker which originated this event.
     * @property {OpenSeadragon.Point} position - The position of the event relative to the tracked element.
     * @property {Boolean} insideElementPressed - True if the left mouse button is currently being pressed and was initiated inside the tracked element, otherwise false.
     * @property {Boolean} buttonDownAny - Was the button down anywhere in the screen during the event.
     * @property {Object} originalEvent - The original DOM event.
     * @property {?Object} userData - Arbitrary subscriber-defined object.
     */
    this.raiseEvent( 'container-exit', {
        tracker: event.eventSource,
        position: event.position,
        insideElementPressed: event.insideElementPressed,
        buttonDownAny: event.buttonDownAny,
        originalEvent: event.originalEvent
    });
}

function onContainerRelease( event ) {
    if ( !event.insideElementReleased ) {
        THIS[ this.hash ].mouseInside = false;
        if ( !THIS[ this.hash ].animating ) {
            beginControlsAutoHide( this );
        }
    }
    /**
     * Raised when the mouse button is released or touch ends on the {@link OpenSeadragon.Viewer#container} element.
     *
     * @event container-release
     * @memberof OpenSeadragon.Viewer
     * @type {object}
     * @property {OpenSeadragon.Viewer} eventSource - A reference to the Viewer which raised this event.
     * @property {OpenSeadragon.MouseTracker} tracker - A reference to the MouseTracker which originated this event.
     * @property {OpenSeadragon.Point} position - The position of the event relative to the tracked element.
     * @property {Boolean} insideElementPressed - True if the left mouse button is currently being pressed and was initiated inside the tracked element, otherwise false.
     * @property {Boolean} insideElementReleased - True if the cursor still inside the tracked element when the button was released.
     * @property {Object} originalEvent - The original DOM event.
     * @property {?Object} userData - Arbitrary subscriber-defined object.
     */
    this.raiseEvent( 'container-release', {
        tracker: event.eventSource,
        position: event.position,
        insideElementPressed: event.insideElementPressed,
        insideElementReleased: event.insideElementReleased,
        originalEvent: event.originalEvent
    });
}

function onContainerEnter( event ) {
    THIS[ this.hash ].mouseInside = true;
    abortControlsAutoHide( this );
    /**
     * Raised when the cursor enters the {@link OpenSeadragon.Viewer#container} element.
     *
     * @event container-enter
     * @memberof OpenSeadragon.Viewer
     * @type {object}
     * @property {OpenSeadragon.Viewer} eventSource - A reference to the Viewer which raised this event.
     * @property {OpenSeadragon.MouseTracker} tracker - A reference to the MouseTracker which originated this event.
     * @property {OpenSeadragon.Point} position - The position of the event relative to the tracked element.
     * @property {Boolean} insideElementPressed - True if the left mouse button is currently being pressed and was initiated inside the tracked element, otherwise false.
     * @property {Boolean} buttonDownAny - Was the button down anywhere in the screen during the event.
     * @property {Object} originalEvent - The original DOM event.
     * @property {?Object} userData - Arbitrary subscriber-defined object.
     */
    this.raiseEvent( 'container-enter', {
        tracker: event.eventSource,
        position: event.position,
        insideElementPressed: event.insideElementPressed,
        buttonDownAny: event.buttonDownAny,
        originalEvent: event.originalEvent
    });
}


///////////////////////////////////////////////////////////////////////////////
// Page update routines ( aka Views - for future reference )
///////////////////////////////////////////////////////////////////////////////

function updateMulti( viewer ) {
    if ( !viewer.source ) {
        viewer._updateRequestId = null;
        return;
    }

    updateOnce( viewer );

    // Request the next frame, unless we've been closed during the updateOnce()
    if ( viewer.source ) {
        viewer._updateRequestId = scheduleUpdate( viewer, updateMulti );
    }
}

function updateOnce( viewer ) {

    var containerSize,
        animated;

    if ( !viewer.source ) {
        return;
    }

    //viewer.profiler.beginUpdate();

    if ( viewer.autoResize ) {
        containerSize = _getSafeElemSize( viewer.container );
        if ( !containerSize.equals( THIS[ viewer.hash ].prevContainerSize ) ) {
            // maintain image position
            var oldBounds = viewer.viewport.getBounds();
            var oldCenter = viewer.viewport.getCenter();
            resizeViewportAndRecenter(viewer, containerSize, oldBounds, oldCenter);
            THIS[ viewer.hash ].prevContainerSize = containerSize;
            THIS[ viewer.hash ].forceRedraw = true;
        }
    }

    animated = viewer.viewport.update();

    if( viewer.referenceStrip ){
        animated = viewer.referenceStrip.update( viewer.viewport ) || animated;
    }

    if ( !THIS[ viewer.hash ].animating && animated ) {
        /**
         * Raised when any spring animation starts (zoom, pan, etc.).
         *
         * @event animation-start
         * @memberof OpenSeadragon.Viewer
         * @type {object}
         * @property {OpenSeadragon.Viewer} eventSource - A reference to the Viewer which raised this event.
         * @property {?Object} userData - Arbitrary subscriber-defined object.
         */
        viewer.raiseEvent( "animation-start" );
        abortControlsAutoHide( viewer );
    }

    if ( animated ) {
<<<<<<< HEAD
        updateDrawers( viewer );
=======
        viewer.drawer.update();
        drawOverlays( viewer.viewport, viewer.currentOverlays, viewer.canvas );
>>>>>>> 1643660f
        if( viewer.navigator ){
            viewer.navigator.update( viewer.viewport );
        }
        /**
         * Raised when any spring animation update occurs (zoom, pan, etc.).
         *
         * @event animation
         * @memberof OpenSeadragon.Viewer
         * @type {object}
         * @property {OpenSeadragon.Viewer} eventSource - A reference to the Viewer which raised this event.
         * @property {?Object} userData - Arbitrary subscriber-defined object.
         */
        viewer.raiseEvent( "animation" );
<<<<<<< HEAD
    } else if ( THIS[ viewer.hash ].forceRedraw || drawersNeedUpdate( viewer ) ) {
        updateDrawers( viewer );
=======
    } else if ( THIS[ viewer.hash ].forceRedraw || viewer.drawer.needsUpdate() ) {
        viewer.drawer.update();
        drawOverlays( viewer.viewport, viewer.currentOverlays, viewer.canvas );
>>>>>>> 1643660f
        if( viewer.navigator ){
            viewer.navigator.update( viewer.viewport );
        }
        THIS[ viewer.hash ].forceRedraw = false;
    }

    if ( THIS[ viewer.hash ].animating && !animated ) {
        /**
         * Raised when any spring animation ends (zoom, pan, etc.).
         *
         * @event animation-finish
         * @memberof OpenSeadragon.Viewer
         * @type {object}
         * @property {OpenSeadragon.Viewer} eventSource - A reference to the Viewer which raised this event.
         * @property {?Object} userData - Arbitrary subscriber-defined object.
         */
        viewer.raiseEvent( "animation-finish" );

        if ( !THIS[ viewer.hash ].mouseInside ) {
            beginControlsAutoHide( viewer );
        }
    }

    THIS[ viewer.hash ].animating = animated;

    //viewer.profiler.endUpdate();
}

// This function resizes the viewport and recenters the image
// as it was before resizing.
// TODO: better adjust width and height. The new width and height
// should depend on the image dimensions and on the dimensions
// of the viewport before and after switching mode.
function resizeViewportAndRecenter( viewer, containerSize, oldBounds, oldCenter ) {
    var viewport = viewer.viewport;

    viewport.resize( containerSize, true );

    // We try to remove blanks as much as possible
    var imageHeight = 1 / viewer.source.aspectRatio;
    var newWidth = oldBounds.width <= 1 ? oldBounds.width : 1;
    var newHeight = oldBounds.height <= imageHeight ?
        oldBounds.height : imageHeight;

    var newBounds = new $.Rect(
        oldCenter.x - ( newWidth / 2.0 ),
        oldCenter.y - ( newHeight / 2.0 ),
        newWidth,
        newHeight
        );
    viewport.fitBounds( newBounds, true );
}

function updateDrawers( viewer ) {
    for (var i = 0; i < viewer.drawers.length; i++ ) {
        viewer.drawers[i].update();
    }
}

function drawersNeedUpdate( viewer ) {
    for (var i = 0; i < viewer.drawers.length; i++ ) {
        if (viewer.drawers[i].needsUpdate()) {
            return true;
        }
    }
    return false;
}

///////////////////////////////////////////////////////////////////////////////
// Navigation Controls
///////////////////////////////////////////////////////////////////////////////
function resolveUrl( prefix, url ) {
    return prefix ? prefix + url : url;
}



function beginZoomingIn() {
    THIS[ this.hash ].lastZoomTime = $.now();
    THIS[ this.hash ].zoomFactor = this.zoomPerSecond;
    THIS[ this.hash ].zooming = true;
    scheduleZoom( this );
}


function beginZoomingOut() {
    THIS[ this.hash ].lastZoomTime = $.now();
    THIS[ this.hash ].zoomFactor = 1.0 / this.zoomPerSecond;
    THIS[ this.hash ].zooming = true;
    scheduleZoom( this );
}


function endZooming() {
    THIS[ this.hash ].zooming = false;
}


function scheduleZoom( viewer ) {
    $.requestAnimationFrame( $.delegate( viewer, doZoom ) );
}


function doZoom() {
    var currentTime,
        deltaTime,
        adjustedFactor;

    if ( THIS[ this.hash ].zooming && this.viewport) {
        currentTime     = $.now();
        deltaTime       = currentTime - THIS[ this.hash ].lastZoomTime;
        adjustedFactor  = Math.pow( THIS[ this.hash ].zoomFactor, deltaTime / 1000 );

        this.viewport.zoomBy( adjustedFactor );
        this.viewport.applyConstraints();
        THIS[ this.hash ].lastZoomTime = currentTime;
        scheduleZoom( this );
    }
}


function doSingleZoomIn() {
    if ( this.viewport ) {
        THIS[ this.hash ].zooming = false;
        this.viewport.zoomBy(
            this.zoomPerClick / 1.0
        );
        this.viewport.applyConstraints();
    }
}


function doSingleZoomOut() {
    if ( this.viewport ) {
        THIS[ this.hash ].zooming = false;
        this.viewport.zoomBy(
            1.0 / this.zoomPerClick
        );
        this.viewport.applyConstraints();
    }
}


function lightUp() {
    this.buttons.emulateEnter();
    this.buttons.emulateExit();
}


function onHome() {
    if ( this.viewport ) {
        this.viewport.goHome();
    }
}


function onFullScreen() {
    if ( this.isFullPage() && !$.isFullScreen() ) {
        // Is fullPage but not fullScreen
        this.setFullPage( false );
    } else {
        this.setFullScreen( !this.isFullPage() );
    }
    // correct for no mouseout event on change
    if ( this.buttons ) {
        this.buttons.emulateExit();
    }
    this.fullPageButton.element.focus();
    if ( this.viewport ) {
        this.viewport.applyConstraints();
    }
}

/**
 * Note: The current rotation feature is limited to 90 degree turns.
 */
function onRotateLeft() {
    if ( this.viewport ) {
        var currRotation = this.viewport.getRotation();
        if (currRotation === 0) {
            currRotation = 270;
        }
        else {
            currRotation -= 90;
        }
        this.viewport.setRotation(currRotation);
    }
}

/**
 * Note: The current rotation feature is limited to 90 degree turns.
 */
function onRotateRight() {
    if ( this.viewport ) {
        var currRotation = this.viewport.getRotation();
        if (currRotation === 270) {
            currRotation = 0;
        }
        else {
            currRotation += 90;
        }
        this.viewport.setRotation(currRotation);
    }
}


function onPrevious(){
    var previous = THIS[ this.hash ].sequence - 1;
    if(this.navPrevNextWrap && previous < 0){
        previous += this.tileSources.length;
    }
    this.goToPage( previous );
}


function onNext(){
    var next = THIS[ this.hash ].sequence + 1;
    if(this.navPrevNextWrap && next >= this.tileSources.length){
        next = 0;
    }
    this.goToPage( next );
}


}( OpenSeadragon ));<|MERGE_RESOLUTION|>--- conflicted
+++ resolved
@@ -1902,11 +1902,7 @@
         source:             _this.source,
         viewport:           _this.viewport,
         element:            _this.canvas,
-<<<<<<< HEAD
-        overlays:           [].concat( _this.overlays ).concat( _this.source.overlays ),
         opacity:            _this.opacity,
-=======
->>>>>>> 1643660f
         maxImageCacheCount: _this.maxImageCacheCount,
         imageLoaderLimit:   _this.imageLoaderLimit,
         minZoomImageRatio:  _this.minZoomImageRatio,
@@ -2467,12 +2463,8 @@
     }
 
     if ( animated ) {
-<<<<<<< HEAD
         updateDrawers( viewer );
-=======
-        viewer.drawer.update();
         drawOverlays( viewer.viewport, viewer.currentOverlays, viewer.canvas );
->>>>>>> 1643660f
         if( viewer.navigator ){
             viewer.navigator.update( viewer.viewport );
         }
@@ -2486,14 +2478,9 @@
          * @property {?Object} userData - Arbitrary subscriber-defined object.
          */
         viewer.raiseEvent( "animation" );
-<<<<<<< HEAD
     } else if ( THIS[ viewer.hash ].forceRedraw || drawersNeedUpdate( viewer ) ) {
         updateDrawers( viewer );
-=======
-    } else if ( THIS[ viewer.hash ].forceRedraw || viewer.drawer.needsUpdate() ) {
-        viewer.drawer.update();
         drawOverlays( viewer.viewport, viewer.currentOverlays, viewer.canvas );
->>>>>>> 1643660f
         if( viewer.navigator ){
             viewer.navigator.update( viewer.viewport );
         }
