--- conflicted
+++ resolved
@@ -3482,30 +3482,9 @@
                 event.delta.x = -event.delta.x;
             }
 
-<<<<<<< HEAD
             this.viewport.panBy( this.viewport.deltaPointsFromPixels( event.delta.negate() ), gestureSettings.flickEnabled);
             if (this.constrainDuringPan) {
                 this.viewport.applyConstraints(gestureSettings.flickEnabled);
-=======
-            if( this.constrainDuringPan ){
-                const delta = this.viewport.deltaPointsFromPixels( event.delta.negate() );
-
-                this.viewport.centerSpringX.target.value += delta.x;
-                this.viewport.centerSpringY.target.value += delta.y;
-
-                const constrainedBounds = this.viewport.getConstrainedBounds();
-
-                this.viewport.centerSpringX.target.value -= delta.x;
-                this.viewport.centerSpringY.target.value -= delta.y;
-
-                if (constrainedBounds.xConstrained) {
-                    event.delta.x = 0;
-                }
-
-                if (constrainedBounds.yConstrained) {
-                    event.delta.y = 0;
-                }
->>>>>>> da139ee5
             }
         }
 
