--- conflicted
+++ resolved
@@ -2519,7 +2519,6 @@
 
             if (this.tileSources.length && this.tileSources.length > 1) {
                 this.referenceStrip = new $.ReferenceStrip({
-<<<<<<< HEAD
                     viewer:            this,
                     element:           this.referenceStripElement,
                     id:                this.referenceStripId,
@@ -2540,17 +2539,6 @@
                     borderColor:       this.referenceStripBorderColor,
                     //TODO
                     //crossOriginPolicy: this.crossOriginPolicy,
-=======
-                    id:          this.referenceStripElement,
-                    position:    this.referenceStripPosition,
-                    sizeRatio:   this.referenceStripSizeRatio,
-                    scroll:      this.referenceStripScroll,
-                    height:      this.referenceStripHeight,
-                    width:       this.referenceStripWidth,
-                    tileSources: this.tileSources,
-                    prefixUrl:   this.prefixUrl,
-                    viewer:      this
->>>>>>> 4f2bcbb1
                 });
 
                 this.referenceStrip.setFocus( this._sequenceIndex );
