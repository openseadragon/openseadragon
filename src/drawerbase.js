--- conflicted
+++ resolved
@@ -195,10 +195,6 @@
     minimumOverlapRequired(tiledImage) {
         return false;
     }
-<<<<<<< HEAD
-=======
-
->>>>>>> f3a942c5
 
     /**
      * @abstract
