--- conflicted
+++ resolved
@@ -223,7 +223,6 @@
         viewer.open('/test/data/testpattern.dzi');
     });
 
-<<<<<<< HEAD
     QUnit.test('FullScreen', function(assert) {
         if (!OpenSeadragon.supportsFullScreen) {
             const done = assert.async();
@@ -268,52 +267,6 @@
 
         viewer.open('/test/data/testpattern.dzi');
     });
-=======
-    // TODO: can this be enabled without breaking tests due to lack of short-duration user interaction?
-    // QUnit.test('FullScreen', function(assert) {
-    //     const done = assert.async();
-    //     if (!OpenSeadragon.supportsFullScreen) {
-    //         assert.expect(0);
-    //         done();
-    //         return;
-    //     }
-
-    //     viewer.addHandler('open', function () {
-    //         assert.ok(!OpenSeadragon.isFullScreen(), 'Started out not fullscreen');
-
-    //         const checkEnteringPreFullScreen = (event) => {
-    //             viewer.removeHandler('pre-full-screen', checkEnteringPreFullScreen);
-    //             assert.ok(event.fullScreen, 'Switching to fullscreen');
-    //             assert.ok(!OpenSeadragon.isFullScreen(), 'Not yet fullscreen');
-    //         };
-
-    //         const checkExitingFullScreen = (event) => {
-    //             viewer.removeHandler('full-screen', checkExitingFullScreen);
-    //             assert.ok(!event.fullScreen, 'Disabling fullscreen');
-    //             assert.ok(!OpenSeadragon.isFullScreen(), 'Fullscreen disabled');
-    //             done();
-    //         }
-
-    //         // The 'new' headless mode allows us to enter fullscreen, so verify
-    //         // that we see the correct values returned. We will then close out
-    //         // of fullscreen to check the same values when exiting.
-    //         const checkAcquiredFullScreen = (event) => {
-    //             viewer.removeHandler('full-screen', checkAcquiredFullScreen);
-    //             viewer.addHandler('full-screen', checkExitingFullScreen);
-    //             assert.ok(event.fullScreen, 'Acquired fullscreen');
-    //             assert.ok(OpenSeadragon.isFullScreen(), 'Fullscreen enabled');
-    //             viewer.setFullScreen(false);
-    //         };
-
-
-    //         viewer.addHandler('pre-full-screen', checkEnteringPreFullScreen);
-    //         viewer.addHandler('full-screen', checkAcquiredFullScreen);
-    //         viewer.setFullScreen(true);
-    //     });
-
-    //     viewer.open('/test/data/testpattern.dzi');
-    // });
->>>>>>> f7d86ac2
 
     QUnit.test('Close', function(assert) {
         var done = assert.async();
@@ -378,13 +331,8 @@
                     height: 155
                 } ]
         } );
-<<<<<<< HEAD
-        viewer.addOnceHandler('tile-drawn', function(e) {
-            assert.ok(OpenSeadragon.isCanvasTainted(viewer.drawer.context.canvas),
-=======
         viewer.addOnceHandler('tiled-image-drawn', function(event) {
             assert.ok(OpenSeadragon.isCanvasTainted(event.tiles[0].getCanvasContext().canvas),
->>>>>>> f7d86ac2
                 "Canvas should be tainted.");
             done();
         });
