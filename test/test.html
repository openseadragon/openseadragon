--- conflicted
+++ resolved
@@ -27,11 +27,8 @@
     <script src="/test/utils.js"></script>
     <script src="/test/events.js"></script>
     <script src="/test/units.js"></script>
-<<<<<<< HEAD
     <script src="/test/layers.js"></script>
-=======
     <script src="/test/overlays.js"></script>
     <script src="/test/rotate.js"></script>
->>>>>>> 1643660f
 </body>
 </html>