<!DOCTYPE html>
<html>
<head>
    <meta charset="utf-8">
    <title>OpenSeadragon QUnit</title>
    <link rel="stylesheet" href="/node_modules/grunt-contrib-qunit/test/libs/qunit.css">
    <link rel="stylesheet" href="/test/test.css">
</head>
<body>
    <div id="qunit"></div>
    <div id="qunit-fixture"></div>
    <div id="example"></div>
    <script src="/node_modules/grunt-contrib-qunit/test/libs/qunit.js"></script>
    <script src="/test/lib/jquery-1.9.1.min.js"></script>
    <script src="/test/lib/jquery.simulate.js"></script>
    <script src="/build/openseadragon/openseadragon.min.js"></script>
    <script src="/test/util.js"></script>
    <script src="/test/basic.js"></script>
<<<<<<< HEAD
    <script src="/test/strings.js"></script>
=======
    <!-- <script src="/test/dzi-jsonp.js"></script> -->
>>>>>>> 893c4324
</body>
</html><|MERGE_RESOLUTION|>--- conflicted
+++ resolved
@@ -16,10 +16,7 @@
     <script src="/build/openseadragon/openseadragon.min.js"></script>
     <script src="/test/util.js"></script>
     <script src="/test/basic.js"></script>
-<<<<<<< HEAD
     <script src="/test/strings.js"></script>
-=======
     <!-- <script src="/test/dzi-jsonp.js"></script> -->
->>>>>>> 893c4324
 </body>
 </html>