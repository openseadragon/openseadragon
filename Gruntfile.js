--- conflicted
+++ resolved
@@ -16,11 +16,8 @@
     grunt.loadNpmTasks("grunt-eslint");
     grunt.loadNpmTasks("grunt-git-describe");
     grunt.loadNpmTasks('grunt-text-replace');
-<<<<<<< HEAD
     grunt.loadNpmTasks('grunt-istanbul');
-=======
     grunt.loadNpmTasks('grunt-saucelabs');
->>>>>>> 6d7c5861
 
     // ----------
     var packageJson = grunt.file.readJSON("package.json"),
@@ -187,70 +184,6 @@
                 }
             }
         },
-        connect: {
-            server: {
-                options: {
-                    port: 8000,
-                    base: "."
-                }
-            }
-        },
-        watch: {
-            files: [ "Gruntfile.js", "src/*.js", "images/*" ],
-            tasks: "watchTask"
-        },
-        eslint: {
-            options: {
-                configFile: '.eslintrc.json'
-            },
-            target: sources
-        },
-        "git-describe": {
-<<<<<<< HEAD
-            "options": {
-                failOnError: false
-            },
-            build: {}
-        },
-        gitInfo: "unknown",
-        instrument: {
-          files: sources,
-          options: {
-              lazy: false,
-              basePath: 'instrumented/'
-          }
-        },
-        reloadTasks: {
-            rootPath: "instrumented/src/"
-        },
-        storeCoverage: {
-            options: {
-                dir: coverageDir,
-                'include-all-sources': true
-              }
-         },
-        makeReport: {
-          src: "coverage/**/*.json",
-          options: {
-              type: [ "lcov", "html" ],
-              dir: coverageDir,
-              print: "detail"
-          }
-      }
-    });
-
-    grunt.event.on("qunit.coverage", function(coverage) {
-        var reportPath = coverageDir + "/coverage.json";
-
-        // Create the coverage file
-        grunt.file.write(reportPath, JSON.stringify(coverage));
-=======
-            build: {
-                options: {
-                    prop: "gitInfo"
-                }
-            }
-        },
         'saucelabs-qunit': {
             all: {
                 options: {
@@ -279,7 +212,62 @@
                 }
             }
         },
->>>>>>> 6d7c5861
+        connect: {
+            server: {
+                options: {
+                    port: 8000,
+                    base: "."
+                }
+            }
+        },
+        watch: {
+            files: [ "Gruntfile.js", "src/*.js", "images/*" ],
+            tasks: "watchTask"
+        },
+        eslint: {
+            options: {
+                configFile: '.eslintrc.json'
+            },
+            target: sources
+        },
+        "git-describe": {
+            "options": {
+                failOnError: false
+            },
+            build: {}
+        },
+        gitInfo: "unknown",
+        instrument: {
+          files: sources,
+          options: {
+              lazy: false,
+              basePath: 'instrumented/'
+          }
+        },
+        reloadTasks: {
+            rootPath: "instrumented/src/"
+        },
+        storeCoverage: {
+            options: {
+                dir: coverageDir,
+                'include-all-sources': true
+              }
+         },
+        makeReport: {
+          src: "coverage/**/*.json",
+          options: {
+              type: [ "lcov", "html" ],
+              dir: coverageDir,
+              print: "detail"
+          }
+      }
+    });
+
+    grunt.event.on("qunit.coverage", function(coverage) {
+        var reportPath = coverageDir + "/coverage.json";
+
+        // Create the coverage file
+        grunt.file.write(reportPath, JSON.stringify(coverage));
     });
 
     // ----------
